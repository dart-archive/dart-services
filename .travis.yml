language: dart
install:
  - gem install coveralls-lcov
dart:
  # Keep this value aligned with min SDK value in pubspec.yaml and FROM line of Dockerfile
<<<<<<< HEAD
  - "2.12.0-29.0.dev"
  # - beta
=======
  - "2.10.4"
>>>>>>> 7e6e12b0

# Use Ubuntu 18.04 (Bionic Beaver) 
# https://docs.travis-ci.com/user/reference/overview/#virtualization-environments
dist: bionic
os: linux

branches:
  only: [master]
before_script:
  - git submodule init
  - git submodule update
  - export PATH=$PATH:$PWD/flutter/bin
  - flutter doctor
  - flutter config --enable-web
  - flutter precache --web --no-android --no-ios --no-linux --no-windows --no-macos --no-fuchsia
  - wget https://github.com/protocolbuffers/protobuf/releases/download/v3.12.4/protoc-3.12.4-linux-x86_64.zip
  - unzip protoc-3.12.4-linux-x86_64.zip -d protoc
  - export PATH=$PATH:$PWD/protoc/bin
  - pub global activate protoc_plugin
  - export PATH=$PATH:$HOME/.pub-cache/bin
script: ./tool/travis.sh<|MERGE_RESOLUTION|>--- conflicted
+++ resolved
@@ -3,12 +3,9 @@
   - gem install coveralls-lcov
 dart:
   # Keep this value aligned with min SDK value in pubspec.yaml and FROM line of Dockerfile
-<<<<<<< HEAD
-  - "2.12.0-29.0.dev"
-  # - beta
-=======
-  - "2.10.4"
->>>>>>> 7e6e12b0
+  - stable
+  - beta
+  - dev
 
 # Use Ubuntu 18.04 (Bionic Beaver) 
 # https://docs.travis-ci.com/user/reference/overview/#virtualization-environments
