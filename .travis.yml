--- conflicted
+++ resolved
@@ -3,11 +3,7 @@
   - gem install coveralls-lcov
 dart:
   # Keep this value aligned with min SDK value in pubspec.yaml and FROM line of Dockerfile
-<<<<<<< HEAD
-  - "2.9.1"
-=======
   - "2.9.2"
->>>>>>> 0376c0d9
   # 2.10 is currently breaking dart services. Tracking bug: https://github.com/dart-lang/dart-pad/issues/1616
   # - beta
 
