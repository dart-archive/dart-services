# Keep aligned with min SDK in pubspec.yaml and Dart test version in .travis.yml
FROM google/dart:2.10.4

<<<<<<< HEAD
# The specific commit that dart-services should use. This should be kept
# in sync with the flutter submodule in the dart-services repo.
# To retrieve this value, please run the following in your closest shell:
#
# $ (cd flutter && git rev-parse HEAD)
ARG FLUTTER_COMMIT=c40e5294dda34d04cd222dfdf765f171e12e4a8d

=======
>>>>>>> ddbfff1c
# We install unzip and remove the apt-index again to keep the
# docker image diff small.
RUN apt-get update && \
  apt-get install -y unzip && \
  rm -rf /var/lib/apt/lists/*

WORKDIR /app
RUN groupadd --system dart && \
  useradd --no-log-init --system --home /home/dart --create-home -g dart dart
RUN chown dart:dart /app

# Switch to a new, non-root user to use the flutter tool.
# The Flutter tool won't perform its actions when run as root.
USER dart

COPY --chown=dart:dart tool/dart_cloud_run.sh /dart_runtime/
RUN chmod a+x /dart_runtime/dart_cloud_run.sh
COPY --chown=dart:dart pubspec.* /app/
RUN pub get
COPY --chown=dart:dart . /app
RUN pub get --offline

ENV PATH="/home/dart/.pub-cache/bin:${PATH}"

# Set the Flutter SDK up for web compilation.
RUN dart run tool/update_sdk.dart

# Set the Flutter SDK up for web compilation.	# Set the Flutter SDK up for web compilation.
RUN flutter-sdk/bin/flutter doctor
RUN flutter-sdk/bin/flutter config --enable-web
RUN flutter-sdk/bin/flutter precache --web --no-android --no-ios --no-linux \
  --no-windows --no-macos --no-fuchsia

# Build the dill file
RUN dart pub run grinder build-storage-artifacts validate-storage-artifacts

# Clear out any arguments the base images might have set and ensure we start
# the Dart app using custom script enabling debug modes.
CMD []

ENTRYPOINT ["/dart_runtime/dart_cloud_run.sh", "--port", "${PORT}", \
  "--redis-url", "redis://10.0.0.4:6379"]<|MERGE_RESOLUTION|>--- conflicted
+++ resolved
@@ -1,16 +1,6 @@
 # Keep aligned with min SDK in pubspec.yaml and Dart test version in .travis.yml
 FROM google/dart:2.10.4
 
-<<<<<<< HEAD
-# The specific commit that dart-services should use. This should be kept
-# in sync with the flutter submodule in the dart-services repo.
-# To retrieve this value, please run the following in your closest shell:
-#
-# $ (cd flutter && git rev-parse HEAD)
-ARG FLUTTER_COMMIT=c40e5294dda34d04cd222dfdf765f171e12e4a8d
-
-=======
->>>>>>> ddbfff1c
 # We install unzip and remove the apt-index again to keep the
 # docker image diff small.
 RUN apt-get update && \
