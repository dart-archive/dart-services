// Copyright (c) 2015, the Dart project authors.  Please see the AUTHORS file
// for details. All rights reserved. Use of this source code is governed by a
// BSD-style license that can be found in the LICENSE file.

library services.grind;

import 'dart:async';
import 'dart:io';

import 'package:dart_services/src/sdk_manager.dart';
import 'package:grinder/grinder.dart';
import 'package:grinder/grinder_files.dart';
import 'package:grinder/src/run_utils.dart' show mergeWorkingDirectory;
import 'package:http/http.dart' as http;
import 'package:meta/meta.dart';
import 'package:path/path.dart' as path;

Future<void> main(List<String> args) async {
  await SdkManager.sdk.init();
  await SdkManager.flutterSdk.init();
  return grind(args);
}

@Task()
void analyze() async {
  await runWithLogging('dart', arguments: ['analyze']);
}

@Task()
@Depends(buildStorageArtifacts)
Future test() => TestRunner().testAsync();

@DefaultTask()
@Depends(analyze, test)
void analyzeTest() => null;

@Task()
@Depends(buildStorageArtifacts)
Future<void> serve() async {
  await runWithLogging(Platform.executable,
      arguments: ['bin/server_dev.dart', '--port', '8082']);
}

@Task()
@Depends(buildStorageArtifacts)
Future<void> serveWithProxyTarget() async {
  await runWithLogging(Platform.executable, arguments: [
    'bin/server_dev.dart',
    '--port',
    '8082',
    '--proxy-target',
    'https://v1.api.dartpad.dev/'
  ]);
}

final _dockerVersionMatcher = RegExp(r'^FROM google/dart-runtime:(.*)$');

@Task('Update the docker and SDK versions')
void updateDockerVersion() {
  final platformVersion = Platform.version.split(' ').first;
  final dockerImageLines = File('Dockerfile').readAsLinesSync().map((String s) {
    if (s.contains(_dockerVersionMatcher)) {
      return 'FROM google/dart-runtime:$platformVersion';
    }
    return s;
  }).toList();
  dockerImageLines.add('');

  File('Dockerfile').writeAsStringSync(dockerImageLines.join('\n'));
}

final List<String> compilationArtifacts = [
  'dart_sdk.js',
  'flutter_web.js',
];

@Task('validate that we have the correct compilation artifacts available in '
    'google storage')
void validateStorageArtifacts() async {
  final version = SdkManager.flutterSdk.versionFull;

  const urlBase = 'https://storage.googleapis.com/compilation_artifacts/';

  for (final artifact in compilationArtifacts) {
    await _validateExists('$urlBase$version/$artifact');
  }
}

Future _validateExists(String url) async {
  log('checking $url...');

  final response = await http.head(url);
  if (response.statusCode != 200) {
    fail(
      'compilation artifact not found: $url '
      '(${response.statusCode} ${response.reasonPhrase})',
    );
  }
}

@Task('build the project templates')
void buildProjectTemplates() async {
  final templatesPath =
      Directory(path.join(Directory.current.path, 'project_templates'));
  final exists = await templatesPath.exists();
  if (exists) {
    await templatesPath.delete(recursive: true);
  }

  final dartProjectPath =
      Directory(path.join(templatesPath.path, 'dart_project'));
  final dartProjectDir = await dartProjectPath.create(recursive: true);
  joinFile(dartProjectDir, ['pubspec.yaml'])
      .writeAsStringSync(createPubspec(includeFlutterWeb: false));
  await _runDartPubGet(dartProjectDir);

  final flutterProjectPath =
      Directory(path.join(templatesPath.path, 'flutter_project'));
  final flutterProjectDir = await flutterProjectPath.create(recursive: true);
  joinFile(flutterProjectDir, ['pubspec.yaml'])
      .writeAsStringSync(createPubspec(includeFlutterWeb: true));
  await _runFlutterPubGet(flutterProjectDir);
}

Future<void> _runDartPubGet(Directory dir) async {
  log('running dart pub get (${dir.path})');

  await runWithLogging(
    path.join(SdkManager.sdk.sdkPath, 'bin', 'dart'),
    arguments: ['pub', 'get'],
    workingDirectory: dir.path,
  );
}

Future<void> _runFlutterPubGet(Directory dir) async {
  log('running flutter pub get (${dir.path})');

  await runWithLogging(
    path.join(SdkManager.flutterSdk.flutterBinPath, 'flutter'),
    arguments: ['pub', 'get'],
    workingDirectory: dir.path,
  );
}

@Task('build the sdk compilation artifacts for upload to google storage')
@Depends(buildProjectTemplates)
void buildStorageArtifacts() async {
  // build and copy dart_sdk.js, flutter_web.js, and flutter_web.dill
  final temp = Directory.systemTemp.createTempSync('flutter_web_sample');

  try {
    await _buildStorageArtifacts(temp);
  } finally {
    temp.deleteSync(recursive: true);
  }
}

Future _buildStorageArtifacts(Directory dir) async {
  final pubspec = createPubspec(includeFlutterWeb: true);
  joinFile(dir, ['pubspec.yaml']).writeAsStringSync(pubspec);

  // run flutter pub get
  await runWithLogging(
    path.join(flutterSdkPath, 'bin', 'flutter'),
    arguments: ['pub', 'get'],
    workingDirectory: dir.path,
  );

  // locate the artifacts
  final flutterPackages = ['flutter', 'flutter_test'];

  final flutterLibraries = <String>[];
  final packageLines = joinFile(dir, ['.packages']).readAsLinesSync();
  for (var line in packageLines) {
    line = line.trim();
    if (line.startsWith('#') || line.isEmpty) {
      continue;
    }
    final index = line.indexOf(':');
    if (index == -1) {
      continue;
    }
    final packageName = line.substring(0, index);
    final url = line.substring(index + 1);
    if (flutterPackages.contains(packageName)) {
      // This is a package we're interested in - add all the public libraries to
      // the list.
      final libPath = Uri.parse(url).toFilePath();
      for (final entity in getDir(libPath).listSync()) {
        if (entity is File && entity.path.endsWith('.dart')) {
          flutterLibraries.add('package:$packageName/${fileName(entity)}');
        }
      }
    }
  }

  // Make sure flutter-sdk/bin/cache/flutter_web_sdk/flutter_web_sdk/kernel/flutter_ddc_sdk.dill
  // is installed.
  await runWithLogging(
    path.join(flutterSdkPath, 'bin', 'flutter'),
    arguments: ['precache', '--web'],
    workingDirectory: dir.path,
  );

  // Build the artifacts using DDC:
  // dart-sdk/bin/dartdevc -s kernel/flutter_ddc_sdk.dill
  //     --modules=amd package:flutter/animation.dart ...
  final compilerPath =
      path.join(flutterSdkPath, 'bin', 'cache', 'dart-sdk', 'bin', 'dartdevc');
  final dillPath = path.join(flutterSdkPath, 'bin', 'cache', 'flutter_web_sdk',
      'flutter_web_sdk', 'kernel', 'flutter_ddc_sdk.dill');

  final args = <String>[
    '-s',
    dillPath,
    '--modules=amd',
    '-o',
    'flutter_web.js',
    ...flutterLibraries
  ];

  await runWithLogging(
    compilerPath,
    arguments: args,
    workingDirectory: dir.path,
  );

  // Copy both to the project directory.
  final artifactsDir = getDir('artifacts');
  await artifactsDir.create();

<<<<<<< HEAD
  final sdkJsPath = path.join(flutterSdkPath.path,
      'bin/cache/flutter_web_sdk/flutter_web_sdk/kernel/amd-canvaskit-html/dart_sdk.js');
=======
  final sdkJsPath = path.join(flutterSdkPath,
      'bin/cache/flutter_web_sdk/flutter_web_sdk/kernel/amd/dart_sdk.js');
>>>>>>> 033aeb41

  copy(getFile(sdkJsPath), artifactsDir);
  copy(joinFile(dir, ['flutter_web.js']), artifactsDir);
  copy(joinFile(dir, ['flutter_web.dill']), artifactsDir);

  // Emit some good google storage upload instructions.
  final version = SdkManager.flutterSdk.versionFull;
  log('\nFrom the dart-services project root dir, run:');
  log('  gsutil -h "Cache-Control:public, max-age=86400" cp -z js '
      'artifacts/*.js gs://compilation_artifacts/$version/');
}

@Task('Delete, re-download, and reinitialize the Flutter submodule.')
void setupFlutterSdk() async {
  await Directory(flutterSdkPath).delete(recursive: true);

  final info = DownloadingSdkManager.getSdkConfigInfo();
  print('Flutter SDK configuration: $info\n');

  // Download the SDK into ./futter-sdk/
  await DownloadingSdkManager().createFromConfigFile();

  // Set up the  Flutter SDK the way dart-services needs it.

  final flutterBinFlutter = path.join(flutterSdkPath, 'bin', 'flutter');
  await runWithLogging(
    flutterBinFlutter,
    arguments: ['doctor'],
  );

  await runWithLogging(
    flutterBinFlutter,
    arguments: ['config', '--enable-web'],
  );

  await runWithLogging(
    flutterBinFlutter,
    arguments: [
      'precache',
      '--web',
      '--no-android',
      '--no-ios',
      '--no-linux',
      '--no-windows',
      '--no-macos',
      '--no-fuchsia',
    ],
  );
}

@Task()
void fuzz() {
  log('warning: fuzz testing is a noop, see #301');
}

@Task('Update generated files and run all checks prior to deployment')
@Depends(setupFlutterSdk, updateDockerVersion, generateProtos, analyze, test,
    fuzz, validateStorageArtifacts)
void deploy() {
  log('Run: gcloud app deploy --project=dart-services --no-promote');
}

@Task()
@Depends(generateProtos, analyze, fuzz, buildStorageArtifacts)
void buildbot() => null;

@Task('Generate Protobuf classes')
void generateProtos() async {
  await runWithLogging(
    'protoc',
    arguments: ['--dart_out=lib/src', 'protos/dart_services.proto'],
  );

  // reformat generated classes so travis dart format test doesn't fail
  await runWithLogging(
    'dart',
    arguments: ['format', '--fix', 'lib/src/protos'],
  );

  // And reformat again, for $REASONS
  await runWithLogging(
    'dart',
    arguments: ['format', '--fix', 'lib/src/protos'],
  );

  // generate common_server_proto.g.dart
  Pub.run('build_runner', arguments: ['build', '--delete-conflicting-outputs']);
}

Future<void> runWithLogging(String executable,
    {List<String> arguments = const [],
    RunOptions runOptions,
    String workingDirectory}) async {
  runOptions = mergeWorkingDirectory(workingDirectory, runOptions);
  log("${executable} ${arguments.join(' ')}");
  runOptions ??= RunOptions();

  final proc = await Process.start(executable, arguments,
      workingDirectory: runOptions.workingDirectory,
      environment: runOptions.environment,
      includeParentEnvironment: runOptions.includeParentEnvironment,
      runInShell: runOptions.runInShell);

  proc.stdout.listen((out) => log(runOptions.stdoutEncoding.decode(out)));
  proc.stderr.listen((err) => log(runOptions.stdoutEncoding.decode(err)));
  final exitCode = await proc.exitCode;

  if (exitCode != 0) {
    fail('Unable to exec $executable, failed with code $exitCode');
  }
}

const String _samplePackageName = 'dartpad_sample';

String createPubspec({@required bool includeFlutterWeb}) {
  // Mark the samples as not null safe.
  var content = '''
name: $_samplePackageName
environment:
  sdk: '>=2.10.0 <3.0.0'
''';

  if (includeFlutterWeb) {
    content += '''
dependencies:
  flutter:
    sdk: flutter
  flutter_test:
    sdk: flutter
''';
  }

  return content;
}<|MERGE_RESOLUTION|>--- conflicted
+++ resolved
@@ -229,13 +229,8 @@
   final artifactsDir = getDir('artifacts');
   await artifactsDir.create();
 
-<<<<<<< HEAD
-  final sdkJsPath = path.join(flutterSdkPath.path,
+  final sdkJsPath = path.join(flutterSdkPath,
       'bin/cache/flutter_web_sdk/flutter_web_sdk/kernel/amd-canvaskit-html/dart_sdk.js');
-=======
-  final sdkJsPath = path.join(flutterSdkPath,
-      'bin/cache/flutter_web_sdk/flutter_web_sdk/kernel/amd/dart_sdk.js');
->>>>>>> 033aeb41
 
   copy(getFile(sdkJsPath), artifactsDir);
   copy(joinFile(dir, ['flutter_web.js']), artifactsDir);
