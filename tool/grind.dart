// Copyright (c) 2015, the Dart project authors.  Please see the AUTHORS file
// for details. All rights reserved. Use of this source code is governed by a
// BSD-style license that can be found in the LICENSE file.

library services.grind;

import 'dart:async';
import 'dart:convert' show JsonEncoder;
import 'dart:io';

import 'package:dart_services/src/project.dart';
import 'package:dart_services/src/project_creator.dart';
import 'package:dart_services/src/pub.dart';
import 'package:dart_services/src/sdk.dart';
import 'package:dart_services/src/utils.dart';
import 'package:grinder/grinder.dart';
import 'package:http/http.dart' as http;
import 'package:path/path.dart' as path;

Future<void> main(List<String> args) async {
  return grind(args);
}

@Task('Make sure SDKs are appropriately initialized')
@Depends(setupFlutterSdk)
void sdkInit() {}

@Task()
@Depends(buildProjectTemplates)
void analyze() async {
  await _run('dart', arguments: ['analyze']);
}

@Task()
@Depends(buildStorageArtifacts)
Future<void> test() => _run(Platform.executable, arguments: ['test']);

@DefaultTask()
@Depends(analyze, test)
void analyzeTest() {}

@Task()
@Depends(buildStorageArtifacts)
Future<void> serve() async {
  await _run(Platform.executable, arguments: [
    'bin/server_dev.dart',
    '--channel',
    _channel,
    '--port',
    '8082',
  ]);
}

@Task()
@Depends(buildStorageArtifacts)
Future<void> serveNullSafety() async {
  await _run(Platform.executable, arguments: [
    'bin/server_dev.dart',
    '--channel',
    _channel,
    '--port',
    '8084',
    '--null-safety',
  ]);
}

const _dartImageName = 'dart';
final _dockerVersionMatcher = RegExp('^FROM $_dartImageName:(.*)\$');
const _dockerFileNames = [
  'cloud_run_beta.Dockerfile',
  'cloud_run_dev.Dockerfile',
  'cloud_run_old.Dockerfile',
  'cloud_run.Dockerfile',
];

/// Returns the Flutter channel provided in environment variables.
late final String _channel = () {
  final channel = Platform.environment['FLUTTER_CHANNEL'];
  if (channel == null) {
    throw StateError('Must provide FLUTTER_CHANNEL');
  }
  return channel;
}();

/// Returns the appropriate SDK for the given Flutter channel.
///
/// The Flutter SDK directory must be already created by [sdkInit].
Sdk _getSdk() => Sdk.create(_channel);

@Task('Update the docker and SDK versions')
void updateDockerVersion() {
  final platformVersion = Platform.version.split(' ').first;
  for (final _dockerFileName in _dockerFileNames) {
    final dockerFile = File(_dockerFileName);
    final dockerImageLines = dockerFile.readAsLinesSync().map((String s) {
      if (s.contains(_dockerVersionMatcher)) {
        return 'FROM $_dartImageName:$platformVersion';
      }
      return s;
    }).toList();
    dockerImageLines.add('');

    dockerFile.writeAsStringSync(dockerImageLines.join('\n'));
  }
}

final List<String> compilationArtifacts = [
  'dart_sdk.js',
  'flutter_web.js',
];

@Task('validate that we have the correct compilation artifacts available in '
    'google storage')
@Depends(sdkInit)
void validateStorageArtifacts() async {
  final sdk = _getSdk();
  print('validate-storage-artifacts version: ${sdk.version}');
  final version = sdk.versionFull;

  const nullUnsafeUrlBase =
      'https://storage.googleapis.com/compilation_artifacts/';
  const nullSafeUrlBase = 'https://storage.googleapis.com/nnbd_artifacts/';

  for (final urlBase in [nullUnsafeUrlBase, nullSafeUrlBase]) {
    for (final artifact in compilationArtifacts) {
      await _validateExists(Uri.parse('$urlBase$version/$artifact'));
    }
  }
}

Future<void> _validateExists(Uri url) async {
  log('checking $url...');

  final response = await http.head(url);
  if (response.statusCode != 200) {
    fail(
      'compilation artifact not found: $url '
      '(${response.statusCode} ${response.reasonPhrase})',
    );
  }
}

/// Builds the EIGHT project templates:
///
/// * the Dart project template (both null safe and pre-null safe),
/// * the Flutter project template (both null safe and pre-null safe),
/// * the Firebase project template (both null safe and pre-null safe).
/// * the deprecated Firebase project template (both null safe and pre-null
///   safe).
@Task('build the project templates')
@Depends(sdkInit)
void buildProjectTemplates() async {
  final templatesPath = path.join(Directory.current.path, 'project_templates');
  final templatesDirectory = Directory(templatesPath);
  final exists = await templatesDirectory.exists();
  if (exists) {
    await templatesDirectory.delete(recursive: true);
  }

  final sdk = _getSdk();
<<<<<<< HEAD

  await _buildDartProjectTemplate(
    dartSdkPath: sdk.dartSdkPath,
    channel: _channel,
    templatePath: templatesPath.path,
  );

  await _buildFlutterProjectTemplate(
    sdk: sdk,
    channel: _channel,
    templatePath: templatesPath.path,
    firebaseStyle: FirebaseStyle.none,
  );

  await _buildFlutterProjectTemplate(
    sdk: sdk,
    channel: _channel,
    templatePath: templatesPath.path,
    firebaseStyle: FirebaseStyle.deprecated,
  );

  await _buildFlutterProjectTemplate(
    sdk: sdk,
    channel: _channel,
    templatePath: templatesPath.path,
    firebaseStyle: FirebaseStyle.flutterFire,
  );
}

Map<String, String> _dependencyVersions(Iterable<String> packages,
    {required String channel}) {
  final allVersions = _parsePubDependenciesFile(channel: channel);
  return {
    for (var package in packages) package: allVersions[package] ?? 'any',
  };
}

/// Builds a basic Dart project template directory, complete with `pubspec.yaml`
/// and `analysis_options.yaml`.
Future<void> _buildDartProjectTemplate({
  required String dartSdkPath,
  required String channel,
  required String templatePath,
}) async {
  final projectPath = Directory(path.join(templatePath, 'dart_project'));
  final projectDir = await projectPath.create(recursive: true);
  final dependencies =
      _dependencyVersions(supportedBasicDartPackages, channel: channel);
  joinFile(projectDir, ['pubspec.yaml']).writeAsStringSync(createPubspec(
    includeFlutterWeb: false,
    dependencies: dependencies,
  ));
  await _runDartPubGet(dartSdkPath, projectDir);
  joinFile(projectDir, ['analysis_options.yaml']).writeAsStringSync('''
include: package:lints/recommended.yaml
linter:
  rules:
    avoid_print: false
''');
}

enum FirebaseStyle {
  /// Indicates that no Firebase is used.
  none,

  /// Indicates that the deprecated Firebase packages are used.
  deprecated,

  /// Indicates that the "pure Dart" Flutterfire packages are used.
  flutterFire,
}

/// Builds a Flutter project template directory, complete with `pubspec.yaml`,
/// `analysis_options.yaml`, and `web/index.html`.
///
/// Depending on [includeFirebase], Firebase packages are included in
/// `pubspec.yaml` which affects how `flutter packages get` will register
/// plugins.
Future<void> _buildFlutterProjectTemplate({
  required Sdk sdk,
  required String channel,
  required String templatePath,
  required FirebaseStyle firebaseStyle,
}) async {
  final projectDirName = firebaseStyle == FirebaseStyle.none
      ? 'flutter_project'
      : firebaseStyle == FirebaseStyle.deprecated
          ? 'firebase_deprecated_project'
          : 'firebase_project';
  final projectPath = path.join(
    templatePath,
    projectDirName,
  );
  final projectDir = await Directory(projectPath).create(recursive: true);
  await Directory(path.join(projectPath, 'lib')).create();
  await Directory(path.join(projectPath, 'web')).create();
  await File(path.join(projectPath, 'web', 'index.html')).create();
  var packages = {
    ...supportedBasicDartPackages,
    ...supportedFlutterPackages,
    if (firebaseStyle != FirebaseStyle.none) ...coreFirebasePackages,
    if (firebaseStyle == FirebaseStyle.deprecated)
      ...deprecatedFirebasePackages,
    if (firebaseStyle == FirebaseStyle.flutterFire)
      ...registerableFirebasePackages,
  };
  final dependencies = _dependencyVersions(packages, channel: channel);
  joinFile(projectDir, ['pubspec.yaml']).writeAsStringSync(createPubspec(
    includeFlutterWeb: true,
    dependencies: dependencies,
  ));
  await _runFlutterPackagesGet(sdk.flutterToolPath, projectDir);
  if (firebaseStyle != FirebaseStyle.none) {
    // `flutter packages get` has been run with a _subset_ of all supported
    // Firebase packages, the ones that don't require a Firebase app to be
    // configured in JavaScript, before executing Dart. Now add the full set of
    // supported Firebase pacakges. This workaround is a very fragile hack.
    packages = {
      ...supportedBasicDartPackages,
      ...supportedFlutterPackages,
      ...firebasePackages,
    };
    final dependencies = _dependencyVersions(packages, channel: channel);
    joinFile(projectDir, ['pubspec.yaml']).writeAsStringSync(createPubspec(
      includeFlutterWeb: true,
      dependencies: dependencies,
    ));
    await _runDartPubGet(sdk.dartSdkPath, projectDir);
  }
  joinFile(projectDir, ['analysis_options.yaml']).writeAsStringSync('''
include: package:flutter_lints/flutter.yaml
linter:
  rules:
    avoid_print: false
    use_key_in_widget_constructors: false
''');
}

Future<void> _runDartPubGet(String dartSdkPath, Directory dir) async {
  await runWithLogging(
    path.join(dartSdkPath, 'bin', 'dart'),
    arguments: ['pub', 'get'],
    workingDirectory: dir.path,
    environment: {'PUB_CACHE': _pubCachePath},
  );
}

Future<void> _runFlutterPackagesGet(
    String flutterToolPath, Directory dir) async {
  await runWithLogging(
    flutterToolPath,
    arguments: ['packages', 'get'],
    workingDirectory: dir.path,
    environment: {'PUB_CACHE': _pubCachePath},
  );
}

/// Builds the local pub cache directory and returns the path.
String get _pubCachePath {
  final pubCachePath = path.join(Directory.current.path, 'local_pub_cache');
  Directory(pubCachePath).createSync();
  return pubCachePath;
}

=======
  for (final nullSafety in [true, false]) {
    final projectCreator = ProjectCreator(
      sdk,
      templatesPath,
      isNullSafe: nullSafety,
      dependenciesFile: _pubDependenciesFile(channel: _channel),
      log: log,
    );
    await projectCreator.buildDartProjectTemplate();
    await projectCreator.buildFlutterProjectTemplate(
      firebaseStyle: FirebaseStyle.none,
    );
    await projectCreator.buildFlutterProjectTemplate(
      firebaseStyle: FirebaseStyle.deprecated,
    );
    await projectCreator.buildFlutterProjectTemplate(
      firebaseStyle: FirebaseStyle.flutterFire,
    );
  }
}

>>>>>>> 95183a3d
@Task('build the sdk compilation artifacts for upload to google storage')
@Depends(sdkInit, buildProjectTemplates)
void buildStorageArtifacts() async {
  final sdk = _getSdk();
  delete(getDir('artifacts'));
  final instructions = <String>[];

  // build and copy dart_sdk.js, flutter_web.js, and flutter_web.dill
  final temp = Directory.systemTemp.createTempSync('flutter_web_sample');

  try {
    instructions
        .add(await _buildStorageArtifacts(temp, sdk, channel: _channel));
  } finally {
    temp.deleteSync(recursive: true);
  }

  log('\nFrom the dart-services project root dir, run:');
  for (final instruction in instructions) {
    log(instruction);
  }
}

Future<String> _buildStorageArtifacts(Directory dir, Sdk sdk,
<<<<<<< HEAD
    {required String channel}) async {
  final pubspec = createPubspec(
      includeFlutterWeb: true,
      dependencies: _parsePubDependenciesFile(channel: channel));
=======
    {required bool nullSafety, required String channel}) async {
  final dependenciesFile = _pubDependenciesFile(channel: channel);
  final pubspec = createPubspec(
    includeFlutterWeb: true,
    nullSafety: nullSafety,
    dependencies: parsePubDependenciesFile(dependenciesFile: dependenciesFile),
  );
>>>>>>> 95183a3d
  joinFile(dir, ['pubspec.yaml']).writeAsStringSync(pubspec);

  await runFlutterPackagesGet(sdk.flutterToolPath, dir.path, log: log);

  // locate the artifacts
  final flutterPackages = ['flutter', 'flutter_test'];

  final flutterLibraries = <String>[];
  final packageLines = joinFile(dir, ['.packages']).readAsLinesSync();
  for (var line in packageLines) {
    line = line.trim();
    if (line.startsWith('#') || line.isEmpty) {
      continue;
    }
    final index = line.indexOf(':');
    if (index == -1) {
      continue;
    }
    final packageName = line.substring(0, index);
    final url = line.substring(index + 1);
    if (flutterPackages.contains(packageName)) {
      // This is a package we're interested in - add all the public libraries to
      // the list.
      final libPath = Uri.parse(url).toFilePath();
      for (final entity in getDir(libPath).listSync()) {
        if (entity is File && entity.path.endsWith('.dart')) {
          flutterLibraries.add('package:$packageName/${fileName(entity)}');
        }
      }
    }
  }

  // Make sure flutter-sdk/bin/cache/flutter_web_sdk/flutter_web_sdk/kernel/flutter_ddc_sdk.dill
  // is installed.
  await _run(
    sdk.flutterToolPath,
    arguments: ['precache', '--web'],
    workingDirectory: dir.path,
  );

  // Build the artifacts using DDC:
  // dart-sdk/bin/dartdevc -s kernel/flutter_ddc_sdk.dill
  //     --modules=amd package:flutter/animation.dart ...
  final compilerPath = path.join(sdk.dartSdkPath, 'bin', 'dartdevc');
  final dillPath = path.join(
    sdk.flutterWebSdkPath,
    'flutter_ddc_sdk_sound.dill',
  );

  final args = <String>[
    '-s',
    dillPath,
    '--sound-null-safety',
    '--enable-experiment=non-nullable',
    '--modules=amd',
    '--source-map',
    '-o',
    'flutter_web.js',
    ...flutterLibraries
  ];

  await _run(
    compilerPath,
    arguments: args,
    workingDirectory: dir.path,
  );

  // Copy both to the project directory.
  final artifactsDir = getDir(path.join('artifacts'));
  artifactsDir.createSync(recursive: true);

  final sdkJsPath =
      path.join(sdk.flutterWebSdkPath, 'amd-canvaskit-html-sound/dart_sdk.js');

  copy(getFile(sdkJsPath), artifactsDir);
  copy(getFile('$sdkJsPath.map'), artifactsDir);
  copy(joinFile(dir, ['flutter_web.js']), artifactsDir);
  copy(joinFile(dir, ['flutter_web.js.map']), artifactsDir);
  copy(joinFile(dir, ['flutter_web.dill']), artifactsDir);

  // Emit some good Google Storage upload instructions.
  final version = sdk.versionFull;
  return ('  gsutil -h "Cache-Control: public, max-age=604800, immutable" cp -z js ${artifactsDir.path}/*.js*'
      ' gs://nnbd_artifacts/$version/');
}

@Task('Reinitialize the Flutter submodule.')
void setupFlutterSdk() async {
  print('setup-flutter-sdk channel: $_channel');

  // Download the SDK into ./flutter-sdks/
  final sdkManager = DownloadingSdkManager(_channel);
  print('Flutter version: ${sdkManager.flutterVersion}');
  final flutterSdkPath = await sdkManager.createFromConfigFile();

  // Set up the Flutter SDK the way dart-services needs it.

  final flutterBinFlutter = path.join(flutterSdkPath, 'bin', 'flutter');
  await _run(
    flutterBinFlutter,
    arguments: ['doctor'],
  );

  await _run(
    flutterBinFlutter,
    arguments: ['config', '--enable-web'],
  );

  await _run(
    flutterBinFlutter,
    arguments: [
      'precache',
      '--web',
      '--no-android',
      '--no-ios',
      '--no-linux',
      '--no-windows',
      '--no-macos',
      '--no-fuchsia',
    ],
  );
}

@Task()
void fuzz() {
  log('warning: fuzz testing is a noop, see #301');
}

@Task('Update generated files and run all checks prior to deployment')
@Depends(sdkInit, updateDockerVersion, generateProtos, analyze, test,
    validateStorageArtifacts)
void deploy() {
  log('Deploy via Google Cloud Console');
}

@Task()
@Depends(generateProtos, analyze, fuzz, buildStorageArtifacts)
void buildbot() {}

@Task('Generate Protobuf classes')
void generateProtos() async {
  try {
    await _run(
      'protoc',
      arguments: ['--dart_out=lib/src', 'protos/dart_services.proto'],
    );
  } catch (e) {
    print('Error running "protoc"; make sure the Protocol Buffer compiler is '
        'installed (see README.md)');
  }

  // reformat generated classes so travis dart format test doesn't fail
  await _run(
    'dart',
    arguments: ['format', '--fix', 'lib/src/protos'],
  );

  // And reformat again, for $REASONS
  await _run(
    'dart',
    arguments: ['format', '--fix', 'lib/src/protos'],
  );

  // generate common_server_proto.g.dart
  Pub.run('build_runner', arguments: ['build', '--delete-conflicting-outputs']);
}

Future<void> _run(
  String executable, {
  List<String> arguments = const [],
  String? workingDirectory,
  Map<String, String> environment = const {},
}) async {
  final process = await runWithLogging(executable,
      arguments: arguments,
      workingDirectory: workingDirectory,
      environment: environment,
      log: log);
  final exitCode = await process.exitCode;
  if (exitCode != 0) {
    fail('Unable to exec $executable, failed with code $exitCode');
  }
}

<<<<<<< HEAD
const String _samplePackageName = 'dartpad_sample';

String createPubspec({
  required bool includeFlutterWeb,
  Map<String, String> dependencies = const {},
}) {
  var content = '''
name: $_samplePackageName
environment:
  sdk: '>=2.14.0 <3.0.0'
dependencies:
''';

  if (includeFlutterWeb) {
    content += '''
  flutter:
    sdk: flutter
  flutter_test:
    sdk: flutter
''';
  }
  dependencies.forEach((name, version) {
    content += '  $name: $version\n';
  });

  return content;
}

=======
>>>>>>> 95183a3d
@Task('Update pubspec dependency versions')
@Depends(sdkInit)
void updatePubDependencies() async {
  final sdk = _getSdk();
  await _updateDependenciesFile(
      flutterToolPath: sdk.flutterToolPath, channel: _channel);
}

/// Updates the "dependencies file".
///
/// The new set of dependency packages, and their version numbers, is determined
/// by resolving versions of direct and indirect dependencies of a Flutter web
/// app with Firebase plugins in a scratch pub package.
///
/// See [_pubDependenciesFile] for the location of the dependencies files.
Future<void> _updateDependenciesFile({
  required String flutterToolPath,
  required String channel,
}) async {
  final tempDir = Directory.systemTemp.createTempSync('pubspec-scratch');
  final pubspec = createPubspec(
    includeFlutterWeb: true,
    dependencies: {
      // pkg:lints and pkg:flutter_lints
      'lints': 'any',
      'flutter_lints': 'any',
      for (var package in firebasePackages) package: 'any',
      for (var package in supportedFlutterPackages) package: 'any',
      for (var package in supportedBasicDartPackages) package: 'any',
    },
  );
  joinFile(tempDir, ['pubspec.yaml']).writeAsStringSync(pubspec);
  await runFlutterPackagesGet(flutterToolPath, tempDir.path, log: log);
  final packageVersions = packageVersionsFromPubspecLock(tempDir.path);

  _pubDependenciesFile(channel: channel)
      .writeAsStringSync(_jsonEncoder.convert(packageVersions));
}

/// An encoder which indents nested elements by two spaces.
const JsonEncoder _jsonEncoder = JsonEncoder.withIndent('  ');

/// Returns the File containing the pub dependencies and their version numbers.
///
/// The file is at `tool/pub_dependencies_{channel}.json`, for the Flutter
/// channels: stable, beta, dev, old.
File _pubDependenciesFile({required String channel}) {
  final versionsFileName = 'pub_dependencies_$channel.json';
  return File(path.join(Directory.current.path, 'tool', versionsFileName));
}<|MERGE_RESOLUTION|>--- conflicted
+++ resolved
@@ -140,13 +140,12 @@
   }
 }
 
-/// Builds the EIGHT project templates:
+/// Builds the FOUR project templates:
 ///
-/// * the Dart project template (both null safe and pre-null safe),
-/// * the Flutter project template (both null safe and pre-null safe),
-/// * the Firebase project template (both null safe and pre-null safe).
-/// * the deprecated Firebase project template (both null safe and pre-null
-///   safe).
+/// * the Dart project template,
+/// * the Flutter project template,
+/// * the Firebase project template,
+/// * the deprecated Firebase project template.
 @Task('build the project templates')
 @Depends(sdkInit)
 void buildProjectTemplates() async {
@@ -158,194 +157,24 @@
   }
 
   final sdk = _getSdk();
-<<<<<<< HEAD
-
-  await _buildDartProjectTemplate(
-    dartSdkPath: sdk.dartSdkPath,
-    channel: _channel,
-    templatePath: templatesPath.path,
-  );
-
-  await _buildFlutterProjectTemplate(
-    sdk: sdk,
-    channel: _channel,
-    templatePath: templatesPath.path,
+  final projectCreator = ProjectCreator(
+    sdk,
+    templatesPath,
+    dependenciesFile: _pubDependenciesFile(channel: _channel),
+    log: log,
+  );
+  await projectCreator.buildDartProjectTemplate();
+  await projectCreator.buildFlutterProjectTemplate(
     firebaseStyle: FirebaseStyle.none,
   );
-
-  await _buildFlutterProjectTemplate(
-    sdk: sdk,
-    channel: _channel,
-    templatePath: templatesPath.path,
+  await projectCreator.buildFlutterProjectTemplate(
     firebaseStyle: FirebaseStyle.deprecated,
   );
-
-  await _buildFlutterProjectTemplate(
-    sdk: sdk,
-    channel: _channel,
-    templatePath: templatesPath.path,
+  await projectCreator.buildFlutterProjectTemplate(
     firebaseStyle: FirebaseStyle.flutterFire,
   );
 }
 
-Map<String, String> _dependencyVersions(Iterable<String> packages,
-    {required String channel}) {
-  final allVersions = _parsePubDependenciesFile(channel: channel);
-  return {
-    for (var package in packages) package: allVersions[package] ?? 'any',
-  };
-}
-
-/// Builds a basic Dart project template directory, complete with `pubspec.yaml`
-/// and `analysis_options.yaml`.
-Future<void> _buildDartProjectTemplate({
-  required String dartSdkPath,
-  required String channel,
-  required String templatePath,
-}) async {
-  final projectPath = Directory(path.join(templatePath, 'dart_project'));
-  final projectDir = await projectPath.create(recursive: true);
-  final dependencies =
-      _dependencyVersions(supportedBasicDartPackages, channel: channel);
-  joinFile(projectDir, ['pubspec.yaml']).writeAsStringSync(createPubspec(
-    includeFlutterWeb: false,
-    dependencies: dependencies,
-  ));
-  await _runDartPubGet(dartSdkPath, projectDir);
-  joinFile(projectDir, ['analysis_options.yaml']).writeAsStringSync('''
-include: package:lints/recommended.yaml
-linter:
-  rules:
-    avoid_print: false
-''');
-}
-
-enum FirebaseStyle {
-  /// Indicates that no Firebase is used.
-  none,
-
-  /// Indicates that the deprecated Firebase packages are used.
-  deprecated,
-
-  /// Indicates that the "pure Dart" Flutterfire packages are used.
-  flutterFire,
-}
-
-/// Builds a Flutter project template directory, complete with `pubspec.yaml`,
-/// `analysis_options.yaml`, and `web/index.html`.
-///
-/// Depending on [includeFirebase], Firebase packages are included in
-/// `pubspec.yaml` which affects how `flutter packages get` will register
-/// plugins.
-Future<void> _buildFlutterProjectTemplate({
-  required Sdk sdk,
-  required String channel,
-  required String templatePath,
-  required FirebaseStyle firebaseStyle,
-}) async {
-  final projectDirName = firebaseStyle == FirebaseStyle.none
-      ? 'flutter_project'
-      : firebaseStyle == FirebaseStyle.deprecated
-          ? 'firebase_deprecated_project'
-          : 'firebase_project';
-  final projectPath = path.join(
-    templatePath,
-    projectDirName,
-  );
-  final projectDir = await Directory(projectPath).create(recursive: true);
-  await Directory(path.join(projectPath, 'lib')).create();
-  await Directory(path.join(projectPath, 'web')).create();
-  await File(path.join(projectPath, 'web', 'index.html')).create();
-  var packages = {
-    ...supportedBasicDartPackages,
-    ...supportedFlutterPackages,
-    if (firebaseStyle != FirebaseStyle.none) ...coreFirebasePackages,
-    if (firebaseStyle == FirebaseStyle.deprecated)
-      ...deprecatedFirebasePackages,
-    if (firebaseStyle == FirebaseStyle.flutterFire)
-      ...registerableFirebasePackages,
-  };
-  final dependencies = _dependencyVersions(packages, channel: channel);
-  joinFile(projectDir, ['pubspec.yaml']).writeAsStringSync(createPubspec(
-    includeFlutterWeb: true,
-    dependencies: dependencies,
-  ));
-  await _runFlutterPackagesGet(sdk.flutterToolPath, projectDir);
-  if (firebaseStyle != FirebaseStyle.none) {
-    // `flutter packages get` has been run with a _subset_ of all supported
-    // Firebase packages, the ones that don't require a Firebase app to be
-    // configured in JavaScript, before executing Dart. Now add the full set of
-    // supported Firebase pacakges. This workaround is a very fragile hack.
-    packages = {
-      ...supportedBasicDartPackages,
-      ...supportedFlutterPackages,
-      ...firebasePackages,
-    };
-    final dependencies = _dependencyVersions(packages, channel: channel);
-    joinFile(projectDir, ['pubspec.yaml']).writeAsStringSync(createPubspec(
-      includeFlutterWeb: true,
-      dependencies: dependencies,
-    ));
-    await _runDartPubGet(sdk.dartSdkPath, projectDir);
-  }
-  joinFile(projectDir, ['analysis_options.yaml']).writeAsStringSync('''
-include: package:flutter_lints/flutter.yaml
-linter:
-  rules:
-    avoid_print: false
-    use_key_in_widget_constructors: false
-''');
-}
-
-Future<void> _runDartPubGet(String dartSdkPath, Directory dir) async {
-  await runWithLogging(
-    path.join(dartSdkPath, 'bin', 'dart'),
-    arguments: ['pub', 'get'],
-    workingDirectory: dir.path,
-    environment: {'PUB_CACHE': _pubCachePath},
-  );
-}
-
-Future<void> _runFlutterPackagesGet(
-    String flutterToolPath, Directory dir) async {
-  await runWithLogging(
-    flutterToolPath,
-    arguments: ['packages', 'get'],
-    workingDirectory: dir.path,
-    environment: {'PUB_CACHE': _pubCachePath},
-  );
-}
-
-/// Builds the local pub cache directory and returns the path.
-String get _pubCachePath {
-  final pubCachePath = path.join(Directory.current.path, 'local_pub_cache');
-  Directory(pubCachePath).createSync();
-  return pubCachePath;
-}
-
-=======
-  for (final nullSafety in [true, false]) {
-    final projectCreator = ProjectCreator(
-      sdk,
-      templatesPath,
-      isNullSafe: nullSafety,
-      dependenciesFile: _pubDependenciesFile(channel: _channel),
-      log: log,
-    );
-    await projectCreator.buildDartProjectTemplate();
-    await projectCreator.buildFlutterProjectTemplate(
-      firebaseStyle: FirebaseStyle.none,
-    );
-    await projectCreator.buildFlutterProjectTemplate(
-      firebaseStyle: FirebaseStyle.deprecated,
-    );
-    await projectCreator.buildFlutterProjectTemplate(
-      firebaseStyle: FirebaseStyle.flutterFire,
-    );
-  }
-}
-
->>>>>>> 95183a3d
 @Task('build the sdk compilation artifacts for upload to google storage')
 @Depends(sdkInit, buildProjectTemplates)
 void buildStorageArtifacts() async {
@@ -370,20 +199,12 @@
 }
 
 Future<String> _buildStorageArtifacts(Directory dir, Sdk sdk,
-<<<<<<< HEAD
     {required String channel}) async {
-  final pubspec = createPubspec(
-      includeFlutterWeb: true,
-      dependencies: _parsePubDependenciesFile(channel: channel));
-=======
-    {required bool nullSafety, required String channel}) async {
   final dependenciesFile = _pubDependenciesFile(channel: channel);
   final pubspec = createPubspec(
     includeFlutterWeb: true,
-    nullSafety: nullSafety,
     dependencies: parsePubDependenciesFile(dependenciesFile: dependenciesFile),
   );
->>>>>>> 95183a3d
   joinFile(dir, ['pubspec.yaml']).writeAsStringSync(pubspec);
 
   await runFlutterPackagesGet(sdk.flutterToolPath, dir.path, log: log);
@@ -568,37 +389,6 @@
   }
 }
 
-<<<<<<< HEAD
-const String _samplePackageName = 'dartpad_sample';
-
-String createPubspec({
-  required bool includeFlutterWeb,
-  Map<String, String> dependencies = const {},
-}) {
-  var content = '''
-name: $_samplePackageName
-environment:
-  sdk: '>=2.14.0 <3.0.0'
-dependencies:
-''';
-
-  if (includeFlutterWeb) {
-    content += '''
-  flutter:
-    sdk: flutter
-  flutter_test:
-    sdk: flutter
-''';
-  }
-  dependencies.forEach((name, version) {
-    content += '  $name: $version\n';
-  });
-
-  return content;
-}
-
-=======
->>>>>>> 95183a3d
 @Task('Update pubspec dependency versions')
 @Depends(sdkInit)
 void updatePubDependencies() async {
