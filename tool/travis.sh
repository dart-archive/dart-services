#!/bin/bash

# Copyright (c) 2018, the Dart project authors. Please see the AUTHORS file
# for details. All rights reserved. Use of this source code is governed by a
# BSD-style license that can be found in the LICENSE file.

# Fast fail the script on failures.
set -e

# Run pub get to fetch packages.
pub get

# Prepare to run unit tests (but do not actually run tests).
pub run grinder buildbot

# Ensure that we've uploaded the compilation artifacts to google storage.
pub run grinder validate-storage-artifacts

# Enforce dart formatting on lib, test and tool directories.
echo -n "Files that need dartfmt: "
<<<<<<< HEAD
dartfmt --dry-run --set-exit-if-changed lib test tool 
=======
dartfmt --dry-run --set-exit-if-changed lib test tool
>>>>>>> 63eacda0
echo "All clean"

# Gather coverage and upload to Coveralls.
if [ "$REPO_TOKEN" ] && [ "$TRAVIS_DART_VERSION" = "dev" ]; then
  OBS_PORT=9292
  echo "Collecting coverage on port $OBS_PORT..."

  # Start tests in one VM.
  dart \
    --enable-vm-service=$OBS_PORT \
    --pause-isolates-on-exit \
    test/all.dart &

  # Run the coverage collector to generate the JSON coverage report.
  pub run coverage:collect_coverage \
    --port=$OBS_PORT \
    --out=coverage.json \
    --wait-paused \
    --resume-isolates

  echo "Generating LCOV report..."
  pub run coverage:format_coverage \
    --lcov \
    --in=coverage.json \
    --out=lcov.info \
    --packages=.packages \
    --report-on=lib

  coveralls-lcov --repo-token="${REPO_TOKEN}" lcov.info
else
  dart test/all.dart
fi<|MERGE_RESOLUTION|>--- conflicted
+++ resolved
@@ -18,11 +18,7 @@
 
 # Enforce dart formatting on lib, test and tool directories.
 echo -n "Files that need dartfmt: "
-<<<<<<< HEAD
-dartfmt --dry-run --set-exit-if-changed lib test tool 
-=======
 dartfmt --dry-run --set-exit-if-changed lib test tool
->>>>>>> 63eacda0
 echo "All clean"
 
 # Gather coverage and upload to Coveralls.
