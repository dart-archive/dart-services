// Copyright (c) 2015, the Dart project authors.  Please see the AUTHORS file
// for details. All rights reserved. Use of this source code is governed by a
// BSD-style license that can be found in the LICENSE file.

/// This tool drives the services API with a large number of files and fuzz
/// test variations. This should be run over all of the co19 tests in the SDK
/// prior to each deployment of the server.

library services.fuzz_driver;

import 'dart:async';
import 'dart:io' as io;
import 'dart:math';

import 'package:dart_services/src/analysis_server.dart' as analysis_server;
import 'package:dart_services/src/common.dart';
import 'package:dart_services/src/common_server_impl.dart';
import 'package:dart_services/src/compiler.dart' as comp;
import 'package:dart_services/src/sdk.dart';
import 'package:dart_services/src/server_cache.dart';
import 'package:dart_services/src/protos/dart_services.pb.dart' as proto;

bool serverBasedCall = false;
bool verbose = false;
bool dumpSrc = false;
bool dumpPerf = false;
bool dumpDelta = false;

CommonServerImpl commonServerImpl;
MockContainer container;
MockCache cache;
analysis_server.AnalysisServerWrapper analysisServer;

comp.Compiler compiler;

var random = Random(0);
var maxMutations = 2;
var iterations = 5;
String commandToRun = 'ALL';
bool dumpServerComms = false;

OperationType lastExecuted;
int lastOffset;

Future<void> main(List<String> args) async {
  if (args.isEmpty) {
    print('''
Usage: slow_test path_to_test_collection
    [seed = 0]
    [mutations per iteration = 2]
    [iterations = 5]
    [name of command to test = ALL]
    [dump server communications = false]''');

    io.exit(1);
  }

  // TODO: Replace this with args package.
  var seed = 0;
  final testCollectionRoot = args[0];
  if (args.length >= 2) seed = int.parse(args[1]);
  if (args.length >= 3) maxMutations = int.parse(args[2]);
  if (args.length >= 4) iterations = int.parse(args[3]);
  if (args.length >= 5) commandToRun = args[4];
  if (args.length >= 6) dumpServerComms = args[5].toLowerCase() == 'true';

  // Load the list of files.
  var fileEntities = <io.FileSystemEntity>[];
  if (io.FileSystemEntity.isDirectorySync(testCollectionRoot)) {
    final dir = io.Directory(testCollectionRoot);
    fileEntities = dir.listSync(recursive: true);
  } else {
    fileEntities = [io.File(testCollectionRoot)];
  }

  analysis_server.dumpServerMessages = false;

  var counter = 0;
  final sw = Stopwatch()..start();

  print('About to setuptools');
  print(Sdk.sdkPath);

  // Warm up the services.
  await setupTools(Sdk.sdkPath);

  print('Setup tools done');

  // Main testing loop.
  for (final fse in fileEntities) {
    counter++;
    if (!fse.path.endsWith('.dart')) continue;

    try {
      print('Seed: $seed, '
          '${((counter / fileEntities.length) * 100).toStringAsFixed(2)}%, '
          'Elapsed: ${sw.elapsed}');

      random = Random(seed);
      seed++;
      await testPath(fse.path, analysisServer, compiler);
    } catch (e) {
      print(e);
      print('FAILED: ${fse.path}');

      // Try and re-cycle the services for the next test after the crash
      await setupTools(Sdk.sdkPath);
    }
  }

  print('Shutting down');

  await analysisServer.shutdown();
  await commonServerImpl.shutdown();
}

/// Init the tools, and warm them up
Future<void> setupTools(String sdkPath) async {
  print('Executing setupTools');
  await analysisServer?.shutdown();

  print('SdKPath: $sdkPath');

  container = MockContainer();
  cache = MockCache();
  commonServerImpl = CommonServerImpl(container, cache, false);
  await commonServerImpl.init();

  analysisServer = analysis_server.DartAnalysisServerWrapper(false);
  await analysisServer.init();

  print('Warming up analysis server');
  await analysisServer.warmup();

  print('Warming up compiler');
<<<<<<< HEAD
  compiler = comp.Compiler(SdkManager.sdk, false);
=======
  compiler = comp.Compiler(Sdk());
>>>>>>> 08143223
  await compiler.warmup();
  print('SetupTools done');
}

Future<void> testPath(
    String path,
    analysis_server.AnalysisServerWrapper wrapper,
    comp.Compiler compiler) async {
  final f = io.File(path);
  var src = f.readAsStringSync();

  print('Path, Compilation/ms, Analysis/ms, '
      'Completion/ms, Document/ms, Fixes/ms, Format/ms');

  for (var i = 0; i < iterations; i++) {
    // Run once for each file without mutation.
    num averageCompilationTime = 0;
    num averageAnalysisTime = 0;
    num averageCompletionTime = 0;
    num averageDocumentTime = 0;
    num averageFixesTime = 0;
    num averageFormatTime = 0;
    if (dumpSrc) print(src);

    try {
      switch (commandToRun.toLowerCase()) {
        case 'all':
          averageCompilationTime = await testCompilation(src, compiler);
          averageCompletionTime = await testCompletions(src, wrapper);
          averageAnalysisTime = await testAnalysis(src, wrapper);
          averageDocumentTime = await testDocument(src, wrapper);
          averageFixesTime = await testFixes(src, wrapper);
          averageFormatTime = await testFormat(src);
          break;

        case 'complete':
          averageCompletionTime = await testCompletions(src, wrapper);
          break;
        case 'analyze':
          averageAnalysisTime = await testAnalysis(src, wrapper);
          break;

        case 'document':
          averageDocumentTime = await testDocument(src, wrapper);
          break;

        case 'compile':
          averageCompilationTime = await testCompilation(src, compiler);
          break;

        case 'fix':
          averageFixesTime = await testFixes(src, wrapper);
          break;

        case 'format':
          averageFormatTime = await testFormat(src);
          break;

        default:
          throw 'Unknown command';
      }
    } catch (e, stacktrace) {
      print('===== FAILING OP: $lastExecuted, offset: $lastOffset  =====');
      print(src);
      print('=====                                                 =====');
      print(e);
      print(stacktrace);
      print('===========================================================');

      rethrow;
    }

    print('$path-$i, '
        '${averageCompilationTime.toStringAsFixed(2)}, '
        '${averageAnalysisTime.toStringAsFixed(2)}, '
        '${averageCompletionTime.toStringAsFixed(2)}, '
        '${averageDocumentTime.toStringAsFixed(2)}, '
        '${averageFixesTime.toStringAsFixed(2)}, '
        '${averageFormatTime.toStringAsFixed(2)}');

    if (maxMutations == 0) break;

    // And then for the remainder with an increasing mutated file.
    final noChanges = random.nextInt(maxMutations);

    for (var j = 0; j < noChanges; j++) {
      src = mutate(src);
    }
  }
}

Future<num> testAnalysis(
    String src, analysis_server.AnalysisServerWrapper analysisServer) async {
  lastExecuted = OperationType.Analysis;
  final sw = Stopwatch()..start();

  lastOffset = null;
  if (serverBasedCall) {
    final request = proto.SourceRequest();
    request.source = src;
    await withTimeOut(commonServerImpl.analyze(request));
    await withTimeOut(commonServerImpl.analyze(request));
  } else {
    await withTimeOut(analysisServer.analyze(src));
    await withTimeOut(analysisServer.analyze(src));
  }

  if (dumpPerf) print('PERF: ANALYSIS: ${sw.elapsedMilliseconds}');
  return sw.elapsedMilliseconds / 2.0;
}

Future<num> testCompilation(String src, comp.Compiler compiler) async {
  lastExecuted = OperationType.Compilation;
  final sw = Stopwatch()..start();

  lastOffset = null;
  if (serverBasedCall) {
    final request = proto.CompileRequest();
    request.source = src;
    await withTimeOut(commonServerImpl.compile(request));
  } else {
    await withTimeOut(compiler.compile(src));
  }

  if (dumpPerf) print('PERF: COMPILATION: ${sw.elapsedMilliseconds}');
  return sw.elapsedMilliseconds;
}

Future<num> testDocument(
    String src, analysis_server.AnalysisServerWrapper analysisServer) async {
  lastExecuted = OperationType.Document;
  final sw = Stopwatch()..start();
  for (var i = 0; i < src.length; i++) {
    final sw2 = Stopwatch()..start();

    if (i % 1000 == 0 && i > 0) print('INC: $i docs completed');
    lastOffset = i;
    if (serverBasedCall) {
      final request = proto.SourceRequest();
      request.source = src;
      request.offset = i;
      log(await withTimeOut(commonServerImpl.document(request)));
    } else {
      log(await withTimeOut(analysisServer.dartdoc(src, i)));
    }
    if (dumpPerf) print('PERF: DOCUMENT: ${sw2.elapsedMilliseconds}');
  }
  return sw.elapsedMilliseconds / src.length;
}

Future<num> testCompletions(
    String src, analysis_server.AnalysisServerWrapper wrapper) async {
  lastExecuted = OperationType.Completion;
  final sw = Stopwatch()..start();
  for (var i = 0; i < src.length; i++) {
    final sw2 = Stopwatch()..start();

    if (i % 1000 == 0 && i > 0) print('INC: $i completes');
    lastOffset = i;
    if (serverBasedCall) {
      final request = proto.SourceRequest()
        ..source = src
        ..offset = i;
      await withTimeOut(commonServerImpl.complete(request));
    } else {
      await withTimeOut(wrapper.complete(src, i));
    }
    if (dumpPerf) print('PERF: COMPLETIONS: ${sw2.elapsedMilliseconds}');
  }
  return sw.elapsedMilliseconds / src.length;
}

Future<num> testFixes(
    String src, analysis_server.AnalysisServerWrapper wrapper) async {
  lastExecuted = OperationType.Fixes;
  final sw = Stopwatch()..start();
  for (var i = 0; i < src.length; i++) {
    final sw2 = Stopwatch()..start();

    if (i % 1000 == 0 && i > 0) print('INC: $i fixes');
    lastOffset = i;
    if (serverBasedCall) {
      final request = proto.SourceRequest();
      request.source = src;
      request.offset = i;
      await withTimeOut(commonServerImpl.fixes(request));
    } else {
      await withTimeOut(wrapper.getFixes(src, i));
    }
    if (dumpPerf) print('PERF: FIXES: ${sw2.elapsedMilliseconds}');
  }
  return sw.elapsedMilliseconds / src.length;
}

Future<num> testFormat(String src) async {
  lastExecuted = OperationType.Format;
  final sw = Stopwatch()..start();
  final i = 0;
  lastOffset = i;
  final request = proto.SourceRequest();
  request.source = src;
  request.offset = i;
  log(await withTimeOut(commonServerImpl.format(request)));
  return sw.elapsedMilliseconds;
}

Future<T> withTimeOut<T>(Future<T> f) {
  return f.timeout(Duration(seconds: 30));
}

String mutate(String src) {
  final chars = [
    '{',
    '}',
    '[',
    ']',
    "'",
    ',',
    '!',
    '@',
    '#',
    '\$',
    '%',
    '^',
    '&',
    ' ',
    '(',
    ')',
    'null ',
    'class ',
    'for ',
    'void ',
    'var ',
    'dynamic ',
    ';',
    'as ',
    'is ',
    '.',
    'import '
  ];
  final s = chars[random.nextInt(chars.length)];
  var i = random.nextInt(src.length);
  if (i == 0) i = 1;

  if (dumpDelta) {
    log('Delta: $s');
  }
  final newStr = src.substring(0, i - 1) + s + src.substring(i);
  return newStr;
}

class MockContainer implements ServerContainer {
  @override
  String get version => vmVersion;
}

class MockCache implements ServerCache {
  @override
  Future<String> get(String key) => Future.value(null);

  @override
  Future<void> set(String key, String value, {Duration expiration}) =>
      Future.value();

  @override
  Future<void> remove(String key) => Future.value();

  @override
  Future<void> shutdown() => Future.value();
}

enum OperationType {
  Compilation,
  Analysis,
  Completion,
  Document,
  Fixes,
  Format
}

final int termWidth = io.stdout.hasTerminal ? io.stdout.terminalColumns : 200;

void log(dynamic obj) {
  if (verbose) {
    print('${DateTime.now()} $obj');
  }
}<|MERGE_RESOLUTION|>--- conflicted
+++ resolved
@@ -133,11 +133,7 @@
   await analysisServer.warmup();
 
   print('Warming up compiler');
-<<<<<<< HEAD
-  compiler = comp.Compiler(SdkManager.sdk, false);
-=======
-  compiler = comp.Compiler(Sdk());
->>>>>>> 08143223
+  compiler = comp.Compiler(Sdk(), false);
   await compiler.warmup();
   print('SetupTools done');
 }
