--- conflicted
+++ resolved
@@ -9,12 +9,7 @@
     - dart-sdk/**
     - doc/generated/**
     - flutter-sdk/**
-<<<<<<< HEAD
-    - project-templates/**
-=======
-    - project_templates/null-safe/dart_project/**
-    - project_templates/null-unsafe/dart_project/**
->>>>>>> bd7e7a24
+    - project_templates/**
     # TODO: This seems to be hiding ~2 dozen legitimate analysis issues. https://github.com/dart-lang/dart-pad/issues/1712
     - lib/src/protos/**
 
