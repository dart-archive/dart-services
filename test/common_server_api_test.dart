// Copyright (c) 2014, the Dart project authors.  Please see the AUTHORS file
// for details. All rights reserved. Use of this source code is governed by a
// BSD-style license that can be found in the LICENSE file.

library services.common_server_api_test;

import 'dart:async';
import 'dart:collection';
import 'dart:convert';
import 'dart:io';

import 'package:angel3_mock_request/angel3_mock_request.dart';
import 'package:dart_services/src/common.dart';
import 'package:dart_services/src/common_server_api.dart';
import 'package:dart_services/src/common_server_impl.dart';
import 'package:dart_services/src/sdk.dart';
import 'package:dart_services/src/server_cache.dart';
import 'package:logging/logging.dart';
import 'package:shelf/shelf_io.dart' as shelf_io;
import 'package:test/test.dart';

import 'utils.dart';

const versions = ['v1', 'v2'];

const quickFixesCode = r'''
import 'dart:async';
void main() {
  int i = 0;
}
''';

const preFormattedCode = r'''
void main()
{
int i = 0;
}
''';

const postFormattedCode = r'''
void main() {
  int i = 0;
}
''';

const formatBadCode = r'''
void main()
{
  print('foo')
}
''';

const assistCode = r'''
main() {
  int v = 0;
}
''';

void main() => defineTests();

void defineTests() {
  late CommonServerApi commonServerApi;
  late CommonServerImpl commonServerImpl;

  MockContainer container;
  MockCache cache;

  Future<MockHttpResponse> sendPostRequest(
    String path,
    dynamic jsonData,
  ) async {
    final uri = Uri.parse('/api/$path');
    final request = MockHttpRequest('POST', uri);
    request.headers.add('content-type', jsonContentType);
    request.add(utf8.encode(json.encode(jsonData)));
    await request.close();
    await shelf_io.handleRequest(request, commonServerApi.router);
    return request.response;
  }

  Future<MockHttpResponse> sendGetRequest(
    String path,
  ) async {
    final uri = Uri.parse('/api/$path');
    final request = MockHttpRequest('POST', uri);
    request.headers.add('content-type', jsonContentType);
    await request.close();
    await shelf_io.handleRequest(request, commonServerApi.router);
    return request.response;
  }

  group('CommonServerProto JSON', () {
    final channel = Platform.environment['FLUTTER_CHANNEL'] ?? stableChannel;

    setUp(() async {
      container = MockContainer();
      cache = MockCache();
      final sdk = Sdk.create(channel);
<<<<<<< HEAD
      commonServerImpl = CommonServerImpl(container, cache, sdk);
=======
      commonServerImpl = CommonServerImpl(container, cache, sdk, true);
>>>>>>> 10e3dd65
      commonServerApi = CommonServerApi(commonServerImpl);
      await commonServerImpl.init();

      // Some piece of initialization doesn't always happen fast enough for this
      // request to work in time for the test. So try it here until the server
      // returns something valid.
      // TODO(jcollins-g): determine which piece of initialization isn't
      // happening and deal with that in warmup/init.
      {
        var decodedJson = <dynamic, dynamic>{};
        final jsonData = {'source': sampleCodeError};
        while (decodedJson.isEmpty) {
          final response =
              await sendPostRequest('dartservices/v2/analyze', jsonData);
          expect(response.statusCode, 200);
          expect(response.headers['content-type'],
              ['application/json; charset=utf-8']);
          final data = await response.transform(utf8.decoder).join();
          decodedJson = json.decode(data) as Map<dynamic, dynamic>;
        }
      }
    });

    tearDown(() async {
      await commonServerImpl.shutdown();
    });

    setUp(() {
      log.onRecord.listen((LogRecord rec) {
        print('${rec.level.name}: ${rec.time}: ${rec.message}');
      });
    });

    tearDown(log.clearListeners);

    test('analyze Dart', () async {
      for (final version in versions) {
        final jsonData = {'source': sampleCode};
        final response =
            await sendPostRequest('dartservices/$version/analyze', jsonData);
        expect(response.statusCode, 200);
        final data = await response.transform(utf8.decoder).join();
        expect(json.decode(data), <dynamic, dynamic>{});
      }
    });

    test('analyze Flutter', () async {
      for (final version in versions) {
        final jsonData = {'source': sampleCodeFlutter};
        final response =
            await sendPostRequest('dartservices/$version/analyze', jsonData);
        expect(response.statusCode, 200);
        final data = await response.transform(utf8.decoder).join();
        expect(json.decode(data), {
          'packageImports': ['flutter']
        });
      }
    });

    test('analyze code with constructor-tearoffs features', () async {
      for (final version in versions) {
        final jsonData = {
          'source': '''
void main() {
  List<int>;
}
'''
        };
        final response =
            await sendPostRequest('dartservices/$version/analyze', jsonData);
        expect(response.statusCode, 200);
        final data = await response.transform(utf8.decoder).join();
        expect(json.decode(data), <dynamic, dynamic>{});
      }
    },
        // TODO(srawlins): Change to `channel == old` when Flutter stable has
        // Dart 2.15.
        skip: channel != 'beta');

    test('analyze counterApp', () async {
      for (final version in versions) {
        final jsonData = {'source': sampleCodeFlutterCounterNullSafe};
        final response =
            await sendPostRequest('dartservices/$version/analyze', jsonData);
        expect(response.statusCode, 200);
        final data = await response.transform(utf8.decoder).join();
        expect(json.decode(data), {
          'packageImports': ['flutter']
        });
      }
    });

    test('analyze draggableAndPhysicsApp', () async {
      for (final version in versions) {
        final jsonData = {'source': sampleCodeFlutterDraggableCardNullSafe};
        final response =
            await sendPostRequest('dartservices/$version/analyze', jsonData);
        expect(response.statusCode, 200);
        final data = await response.transform(utf8.decoder).join();
        expect(json.decode(data), {
          'packageImports': ['flutter']
        });
      }
    });

    test('analyze errors', () async {
      for (final version in versions) {
        final jsonData = {'source': sampleCodeError};
        late Map<String, Object> dataMap;
        await tryWithReruns(() async {
          final response =
              await sendPostRequest('dartservices/$version/analyze', jsonData);
          expect(response.statusCode, 200);
          expect(response.headers['content-type'],
              ['application/json; charset=utf-8']);
          final data = await response.transform(utf8.decoder).join();
          dataMap = (json.decode(data) as Map).cast<String, Object>();
          if (dataMap.isEmpty) {
            throw StateError('Flaky result');
          }
        });
        expect(
          dataMap,
          {
            'issues': [
              {
                'kind': 'error',
                'line': 2,
                'sourceName': 'main.dart',
                'message': "Expected to find ';'.",
                'hasFixes': true,
                'charStart': 29,
                'charLength': 1,
              }
            ]
          },
        );
      }
    });

    test('analyze negative-test noSource', () async {
      for (final version in versions) {
        final jsonData = <dynamic, dynamic>{};
        final response =
            await sendPostRequest('dartservices/$version/analyze', jsonData);
        expect(response.statusCode, 400);
      }
    });

    test('compile', () async {
      for (final version in versions) {
        final jsonData = {'source': sampleCode};
        final response =
            await sendPostRequest('dartservices/$version/compile', jsonData);
        expect(response.statusCode, 200);
        final data = await response.transform(utf8.decoder).join();
        expect(json.decode(data), isNotEmpty);
      }
    });

    test('compile with cache', () async {
      for (final version in versions) {
        final jsonData = {'source': sampleCode};
        final response1 =
            await sendPostRequest('dartservices/$version/compile', jsonData);
        expect(response1.statusCode, 200);
        final data1 = await response1.transform(utf8.decoder).join();
        expect(json.decode(data1), isNotEmpty);

        final response2 =
            await sendPostRequest('dartservices/$version/compile', jsonData);
        expect(response2.statusCode, 200);
        final data2 = await response2.transform(utf8.decoder).join();
        expect(json.decode(data2), isNotEmpty);
      }
    });

    test('compile error', () async {
      for (final version in versions) {
        final jsonData = {'source': sampleCodeError};
        final response =
            await sendPostRequest('dartservices/$version/compile', jsonData);
        expect(response.statusCode, 400);
        final encoded = await response.transform(utf8.decoder).join();
        final data = json.decode(encoded) as Map<String, dynamic>;
        expect(data, isNotEmpty);
        final error = data['error'] as Map<String, dynamic>;
        expect(error['message'], contains('Error: Expected'));
      }
    });

    test('compile negative-test noSource', () async {
      for (final version in versions) {
        final jsonData = <dynamic, dynamic>{};
        final response =
            await sendPostRequest('dartservices/$version/compile', jsonData);
        expect(response.statusCode, 400);
      }
    });

    test('compileDDC', () async {
      for (final version in versions) {
        final jsonData = {'source': sampleCode};
        final response =
            await sendPostRequest('dartservices/$version/compileDDC', jsonData);
        expect(response.statusCode, 200);
        final data = await response.transform(utf8.decoder).join();
        expect(json.decode(data), isNotEmpty);
      }
    });

    test('compileDDC with cache', () async {
      for (final version in versions) {
        final jsonData = {'source': sampleCode};
        final response1 =
            await sendPostRequest('dartservices/$version/compileDDC', jsonData);
        expect(response1.statusCode, 200);
        final data1 = await response1.transform(utf8.decoder).join();
        expect(json.decode(data1), isNotEmpty);

        final response2 =
            await sendPostRequest('dartservices/$version/compileDDC', jsonData);
        expect(response2.statusCode, 200);
        final data2 = await response2.transform(utf8.decoder).join();
        expect(json.decode(data2), isNotEmpty);
      }
    });

    test('complete', () async {
      for (final version in versions) {
        final jsonData = {'source': 'void main() {print("foo");}', 'offset': 1};
        final response =
            await sendPostRequest('dartservices/$version/complete', jsonData);
        expect(response.statusCode, 200);
        final data = json.decode(await response.transform(utf8.decoder).join());
        expect(data, isNotEmpty);
      }
    });

    test('complete no data', () async {
      for (final version in versions) {
        final response = await sendPostRequest(
            'dartservices/$version/complete', <dynamic, dynamic>{});
        expect(response.statusCode, 400);
      }
    });

    test('complete param missing', () async {
      for (final version in versions) {
        final jsonData = {'offset': 1};
        final response =
            await sendPostRequest('dartservices/$version/complete', jsonData);
        expect(response.statusCode, 400);
      }
    });

    test('complete param missing 2', () async {
      for (final version in versions) {
        final jsonData = {'source': 'void main() {print("foo");}'};
        final response =
            await sendPostRequest('dartservices/$version/complete', jsonData);
        expect(response.statusCode, 400);
        final encoded = await response.transform(utf8.decoder).join();
        final data = json.decode(encoded) as Map<String, dynamic>;
        final error = data['error'] as Map<String, dynamic>;
        expect(error['message'], 'Missing parameter: \'offset\'');
      }
    });

    test('document', () async {
      for (final version in versions) {
        final jsonData = {
          'source': 'void main() {print("foo");}',
          'offset': 17
        };
        final response =
            await sendPostRequest('dartservices/$version/document', jsonData);
        expect(response.statusCode, 200);
        final data = json.decode(await response.transform(utf8.decoder).join());
        expect(data, isNotEmpty);
      }
    });

    test('document little data', () async {
      for (final version in versions) {
        final jsonData = {'source': 'void main() {print("foo");}', 'offset': 2};
        final response =
            await sendPostRequest('dartservices/$version/document', jsonData);
        expect(response.statusCode, 200);
        final data = json.decode(await response.transform(utf8.decoder).join());
        expect(data, {
          'info': <dynamic, dynamic>{},
        });
      }
    });

    test('document no data', () async {
      for (final version in versions) {
        final jsonData = {
          'source': 'void main() {print("foo");}',
          'offset': 12
        };
        final response =
            await sendPostRequest('dartservices/$version/document', jsonData);
        expect(response.statusCode, 200);
        final data = json.decode(await response.transform(utf8.decoder).join());
        expect(data, {'info': <dynamic, dynamic>{}});
      }
    });

    test('document negative-test noSource', () async {
      for (final version in versions) {
        final jsonData = {'offset': 12};
        final response =
            await sendPostRequest('dartservices/$version/document', jsonData);
        expect(response.statusCode, 400);
      }
    });

    test('document negative-test noOffset', () async {
      for (final version in versions) {
        final jsonData = {'source': 'void main() {print("foo");}'};
        final response =
            await sendPostRequest('dartservices/$version/document', jsonData);
        expect(response.statusCode, 400);
      }
    });

    test('format', () async {
      for (final version in versions) {
        final jsonData = {'source': preFormattedCode};
        final response =
            await sendPostRequest('dartservices/$version/format', jsonData);
        expect(response.statusCode, 200);
        final encoded = await response.transform(utf8.decoder).join();
        final data = json.decode(encoded) as Map<String, dynamic>;
        expect(data['newString'], postFormattedCode);
      }
    });

    test('format bad code', () async {
      for (final version in versions) {
        final jsonData = {'source': formatBadCode};
        final response =
            await sendPostRequest('dartservices/$version/format', jsonData);
        expect(response.statusCode, 200);
        final encoded = await response.transform(utf8.decoder).join();
        final data = json.decode(encoded) as Map<String, dynamic>;
        expect(data['newString'], formatBadCode);
      }
    });

    test('format position', () async {
      for (final version in versions) {
        final jsonData = {'source': preFormattedCode, 'offset': 21};
        final response =
            await sendPostRequest('dartservices/$version/format', jsonData);
        expect(response.statusCode, 200);
        final encoded = await response.transform(utf8.decoder).join();
        final data = json.decode(encoded) as Map<String, dynamic>;
        expect(data['newString'], postFormattedCode);
        expect(data['offset'], 24);
      }
    });

    test('fix', () async {
      for (final version in versions) {
        final jsonData = {'source': quickFixesCode, 'offset': 10};
        final response =
            await sendPostRequest('dartservices/$version/fixes', jsonData);
        expect(response.statusCode, 200);
        final encoded = await response.transform(utf8.decoder).join();
        final data = json.decode(encoded) as Map<String, dynamic>;
        final fixes = data['fixes'] as List<dynamic>;
        expect(fixes.length, 1);
        final problemAndFix = fixes[0] as Map<String, dynamic>;
        expect(problemAndFix['problemMessage'], isNotNull);
      }
    });

    test('fixes completeness', () async {
      for (final version in versions) {
        final jsonData = {
          'source': '''
void main() {
  for (int i = 0; i < 4; i++) {
    print('hello \$i')
  }
}
''',
          'offset': 67,
        };
        final response =
            await sendPostRequest('dartservices/$version/fixes', jsonData);
        expect(response.statusCode, 200);
        final data = json.decode(await response.transform(utf8.decoder).join());
        expect(data, {
          'fixes': [
            {
              'fixes': [
                {
                  'message': "Insert ';'",
                  'edits': [
                    {'offset': 67, 'length': 0, 'replacement': ';'}
                  ]
                }
              ],
              'problemMessage': "Expected to find ';'.",
              'offset': 66,
              'length': 1
            }
          ]
        });
      }
    });

    test('assist', () async {
      for (final version in versions) {
        final jsonData = {'source': assistCode, 'offset': 15};
        final response =
            await sendPostRequest('dartservices/$version/assists', jsonData);
        expect(response.statusCode, 200);

        final encoded = await response.transform(utf8.decoder).join();
        final data = json.decode(encoded) as Map<String, dynamic>;
        final assists = data['assists'] as List<dynamic>;
        expect(assists, hasLength(2));
        final firstEdit = assists.first as Map<String, dynamic>;
        expect(firstEdit['edits'], isNotNull);
        expect(firstEdit['edits'], hasLength(1));
        expect(assists.where((m) {
          final map = m as Map<String, dynamic>;
          return map['message'] == 'Remove type annotation';
        }), isNotEmpty);
      }
    });

    test('version', () async {
      for (final version in versions) {
        final response = await sendGetRequest('dartservices/$version/version');
        expect(response.statusCode, 200);
        final encoded = await response.transform(utf8.decoder).join();
        final data = json.decode(encoded) as Map<String, dynamic>;
        expect(data['sdkVersion'], isNotNull);
        expect(data['runtimeVersion'], isNotNull);
      }
    });
  });
}

class MockContainer implements ServerContainer {
  @override
  String get version => vmVersion;
}

class MockCache implements ServerCache {
  final _cache = HashMap<String, String>();

  @override
  Future<String?> get(String key) async => _cache[key];

  @override
  Future<void> set(String key, String value, {Duration? expiration}) async =>
      _cache[key] = value;

  @override
  Future<void> remove(String key) async => _cache.remove(key);

  @override
  Future<void> shutdown() async => _cache.removeWhere((key, value) => true);
}<|MERGE_RESOLUTION|>--- conflicted
+++ resolved
@@ -96,11 +96,7 @@
       container = MockContainer();
       cache = MockCache();
       final sdk = Sdk.create(channel);
-<<<<<<< HEAD
       commonServerImpl = CommonServerImpl(container, cache, sdk);
-=======
-      commonServerImpl = CommonServerImpl(container, cache, sdk, true);
->>>>>>> 10e3dd65
       commonServerApi = CommonServerApi(commonServerImpl);
       await commonServerImpl.init();
 
