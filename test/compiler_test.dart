--- conflicted
+++ resolved
@@ -18,13 +18,7 @@
 
   group('compiler', () {
     setUpAll(() async {
-<<<<<<< HEAD
-      await SdkManager.sdk.init();
-
-      compiler = Compiler(SdkManager.sdk, nullSafety);
-=======
-      compiler = Compiler(Sdk());
->>>>>>> 08143223
+      compiler = Compiler(Sdk(), nullSafety);
       await compiler.warmup();
     });
 
