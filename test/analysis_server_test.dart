--- conflicted
+++ resolved
@@ -73,53 +73,30 @@
 void defineTests() {
   late AnalysisServerWrapper analysisServer;
 
-<<<<<<< HEAD
+  /// Returns whether the completion [response] contains [expected].
+  bool completionsContains(proto.CompleteResponse response, String expected) =>
+      response.completions
+          .any((completion) => completion.completion['completion'] == expected);
+
   group('Platform SDK analysis_server', () {
     setUp(() async {
       final sdk = Sdk.create(channel);
       analysisServer = DartAnalysisServerWrapper(dartSdkPath: sdk.dartSdkPath);
       await analysisServer.init();
     });
-=======
-  /// Returns whether the completion [response] contains [expected].
-  bool completionsContains(proto.CompleteResponse response, String expected) =>
-      response.completions
-          .any((completion) => completion.completion['completion'] == expected);
-
-  for (final nullSafety in [false, true]) {
-    group('Null ${nullSafety ? 'Safe' : 'Unsafe'} Platform SDK analysis_server',
-        () {
-      setUp(() async {
-        final sdk = Sdk.create(channel);
-        analysisServer = DartAnalysisServerWrapper(
-            dartSdkPath: sdk.dartSdkPath, nullSafety: nullSafety);
-        await analysisServer.init();
-      });
->>>>>>> 4d4b62d1
 
     tearDown(() => analysisServer.shutdown());
 
-<<<<<<< HEAD
     test('simple_completion', () async {
       // Just after i.
       final results = await analysisServer.complete(completionCode, 32);
       expect(results.replacementLength, 0);
       expect(results.replacementOffset, 32);
-      expectCompletionsContains(results, 'abs');
+      final completions =
+          results.completions.map((c) => c.completion['completion']).toList();
+      expect(completions, contains('abs'));
       expect(completionsContains(results, 'codeUnitAt'), false);
     });
-=======
-      test('simple_completion', () async {
-        // Just after i.
-        final results = await analysisServer.complete(completionCode, 32);
-        expect(results.replacementLength, 0);
-        expect(results.replacementOffset, 32);
-        final completions =
-            results.completions.map((c) => c.completion['completion']).toList();
-        expect(completions, contains('abs'));
-        expect(completionsContains(results, 'codeUnitAt'), false);
-      });
->>>>>>> 4d4b62d1
 
     // https://github.com/dart-lang/dart-pad/issues/2005
     test('Trigger lint with Dart code', () async {
@@ -144,105 +121,97 @@
           expect(completionsContains(results, 'pow'), false);
         });
       });
-    });
-
-    test('import_test', () async {
-      // We're testing here that we don't have any path imports - we don't want
-      // to enable browsing the file system.
-      final testCode = "import '/'; main() { int a = 0; a. }";
-      final results = await analysisServer.complete(testCode, 9);
-      final completions = results.completions;
-
-      if (completions.isNotEmpty) {
-        expect(completions.every((completion) {
-          return completion.completion['completion']!.startsWith('dart:');
-        }), true);
-      }
-    });
-
-    test('import_dart_core_test', () async {
-      // Ensure we can import dart: imports.
-      final testCode = "import 'dart:c'; main() { int a = 0; a. }";
-
-      final results = await analysisServer.complete(testCode, 14);
-      final completions = results.completions;
-
-      expect(
-        completions.every((completion) =>
-            completion.completion['completion']!.startsWith('dart:')),
-        true,
-      );
-      expect(
-        completions.any((completion) =>
-            completion.completion['completion']!.startsWith('dart:')),
-        true,
-      );
-    });
-
-    test('import_and_other_test', () async {
-      final testCode = "import '/'; main() { int a = 0; a. }";
-      final results = await analysisServer.complete(testCode, 34);
-
-      expect(completionsContains(results, 'abs'), true);
-    });
-
-    test('simple_quickFix', () async {
-      final results = await analysisServer.getFixes(quickFixesCode, 25);
-
-      expect(results.fixes.length, 2);
-
-      // Fixes are not guaranteed to arrive in a particular order.
-      results.fixes.sort((a, b) => a.offset.compareTo(b.offset));
-
-      expect(results.fixes[0].offset, 20);
-      expect(results.fixes[0].length, 1); // We need an insertion.
-
-      expect(results.fixes[1].offset, 24);
-      expect(results.fixes[1].length, 1); // We need an insertion.
-
-      expect(results.fixes[1].fixes.length, 1);
-
-      final candidateFix = results.fixes[1].fixes[0];
-
-      expect(candidateFix.message.contains(';'), true);
-      expect(candidateFix.edits[0].length, 0);
-      expect(candidateFix.edits[0].offset, 25);
-      expect(candidateFix.edits[0].replacement, ';');
-    });
-
-    test('simple_format', () async {
-      final results = await analysisServer.format(badFormatCode, 0);
-      expect(results.newString, formattedCode);
-    });
-
-    test('format good code', () async {
-      final results =
-          await analysisServer.format(formattedCode.replaceAll('\n', ' '), 0);
-      expect(results.newString, formattedCode);
-    });
-
-    test('format with issues', () async {
-      final results = await analysisServer.format(formatWithIssues, 0);
-      expect(results.newString, formatWithIssues);
-    });
-
-    test('analyze', () async {
-      final results = await analysisServer.analyze(sampleCode);
-      expect(results.issues, isEmpty);
-    });
-
-<<<<<<< HEAD
-    test('analyze with errors', () async {
-      final results = await analysisServer.analyze(sampleCodeError);
-      expect(results.issues, hasLength(1));
-    });
-
-    test('analyze strong', () async {
-      final results = await analysisServer.analyze(sampleStrongError);
-      expect(results.issues, hasLength(1));
-      final issue = results.issues.first;
-      expect(issue.kind, 'error');
-=======
+
+      test('import_test', () async {
+        // We're testing here that we don't have any path imports - we don't want
+        // to enable browsing the file system.
+        final testCode = "import '/'; main() { int a = 0; a. }";
+        final results = await analysisServer.complete(testCode, 9);
+        final completions = results.completions;
+
+        if (completions.isNotEmpty) {
+          expect(completions.every((completion) {
+            return completion.completion['completion']!.startsWith('dart:');
+          }), true);
+        }
+      });
+
+      test('import_dart_core_test', () async {
+        // Ensure we can import dart: imports.
+        final testCode = "import 'dart:c'; main() { int a = 0; a. }";
+
+        final results = await analysisServer.complete(testCode, 14);
+        final completions = results.completions;
+
+        expect(
+          completions.every((completion) =>
+              completion.completion['completion']!.startsWith('dart:')),
+          true,
+        );
+        expect(
+          completions.any((completion) =>
+              completion.completion['completion']!.startsWith('dart:')),
+          true,
+        );
+      });
+
+      test('import_and_other_test', () async {
+        final testCode = "import '/'; main() { int a = 0; a. }";
+        final results = await analysisServer.complete(testCode, 34);
+
+        expect(completionsContains(results, 'abs'), true);
+      });
+
+      test('simple_quickFix', () async {
+        final results = await analysisServer.getFixes(quickFixesCode, 25);
+
+        expect(results.fixes.length, 2);
+
+        // Fixes are not guaranteed to arrive in a particular order.
+        results.fixes.sort((a, b) => a.offset.compareTo(b.offset));
+
+        expect(results.fixes[0].offset, 20);
+        expect(results.fixes[0].length, 1); // We need an insertion.
+
+        expect(results.fixes[1].offset, 24);
+        expect(results.fixes[1].length, 1); // We need an insertion.
+
+        expect(results.fixes[1].fixes.length, 1);
+
+        final candidateFix = results.fixes[1].fixes[0];
+
+        expect(candidateFix.message.contains(';'), true);
+        expect(candidateFix.edits[0].length, 0);
+        expect(candidateFix.edits[0].offset, 25);
+        expect(candidateFix.edits[0].replacement, ';');
+      });
+
+      test('simple_format', () async {
+        final results = await analysisServer.format(badFormatCode, 0);
+        expect(results.newString, formattedCode);
+      });
+
+      test('format good code', () async {
+        final results =
+            await analysisServer.format(formattedCode.replaceAll('\n', ' '), 0);
+        expect(results.newString, formattedCode);
+      });
+
+      test('format with issues', () async {
+        final results = await analysisServer.format(formatWithIssues, 0);
+        expect(results.newString, formatWithIssues);
+      });
+
+      test('analyze', () async {
+        final results = await analysisServer.analyze(sampleCode);
+        expect(results.issues, isEmpty);
+      });
+
+      test('analyze with errors', () async {
+        final results = await analysisServer.analyze(sampleCodeError);
+        expect(results.issues, hasLength(1));
+      });
+
       test('filter completions', () async {
         // just after A
         final idx = 61;
@@ -255,7 +224,96 @@
         expect(completionsContains(results, 'a'), true);
         expect(completionsContains(results, 'ZZ'), false);
       });
->>>>>>> 4d4b62d1
+    });
+
+    test('import_test', () async {
+      // We're testing here that we don't have any path imports - we don't want
+      // to enable browsing the file system.
+      final testCode = "import '/'; main() { int a = 0; a. }";
+      final results = await analysisServer.complete(testCode, 9);
+      final completions = results.completions;
+
+      if (completions.isNotEmpty) {
+        expect(completions.every((completion) {
+          return completion.completion['completion']!.startsWith('dart:');
+        }), true);
+      }
+    });
+
+    test('import_dart_core_test', () async {
+      // Ensure we can import dart: imports.
+      final testCode = "import 'dart:c'; main() { int a = 0; a. }";
+
+      final results = await analysisServer.complete(testCode, 14);
+      final completions = results.completions;
+
+      expect(
+        completions.every((completion) =>
+            completion.completion['completion']!.startsWith('dart:')),
+        true,
+      );
+      expect(
+        completions.any((completion) =>
+            completion.completion['completion']!.startsWith('dart:')),
+        true,
+      );
+    });
+
+    test('import_and_other_test', () async {
+      final testCode = "import '/'; main() { int a = 0; a. }";
+      final results = await analysisServer.complete(testCode, 34);
+
+      expect(completionsContains(results, 'abs'), true);
+    });
+
+    test('simple_quickFix', () async {
+      final results = await analysisServer.getFixes(quickFixesCode, 25);
+
+      expect(results.fixes.length, 2);
+
+      // Fixes are not guaranteed to arrive in a particular order.
+      results.fixes.sort((a, b) => a.offset.compareTo(b.offset));
+
+      expect(results.fixes[0].offset, 20);
+      expect(results.fixes[0].length, 1); // We need an insertion.
+
+      expect(results.fixes[1].offset, 24);
+      expect(results.fixes[1].length, 1); // We need an insertion.
+
+      expect(results.fixes[1].fixes.length, 1);
+
+      final candidateFix = results.fixes[1].fixes[0];
+
+      expect(candidateFix.message.contains(';'), true);
+      expect(candidateFix.edits[0].length, 0);
+      expect(candidateFix.edits[0].offset, 25);
+      expect(candidateFix.edits[0].replacement, ';');
+    });
+
+    test('simple_format', () async {
+      final results = await analysisServer.format(badFormatCode, 0);
+      expect(results.newString, formattedCode);
+    });
+
+    test('format good code', () async {
+      final results =
+          await analysisServer.format(formattedCode.replaceAll('\n', ' '), 0);
+      expect(results.newString, formattedCode);
+    });
+
+    test('format with issues', () async {
+      final results = await analysisServer.format(formatWithIssues, 0);
+      expect(results.newString, formatWithIssues);
+    });
+
+    test('analyze', () async {
+      final results = await analysisServer.analyze(sampleCode);
+      expect(results.issues, isEmpty);
+    });
+
+    test('analyze with errors', () async {
+      final results = await analysisServer.analyze(sampleCodeError);
+      expect(results.issues, hasLength(1));
     });
 
     test('filter completions', () async {
@@ -291,20 +349,5 @@
       final results = await analysisServer.analyze(sampleCode);
       expect(results.issues, isEmpty);
     });
-<<<<<<< HEAD
   });
-}
-
-bool completionsContains(proto.CompleteResponse response, String expected) =>
-    response.completions
-        .any((completion) => completion.completion['completion'] == expected);
-
-void expectCompletionsContains(
-    proto.CompleteResponse response, String expected) {
-  final completions =
-      response.completions.map((c) => c.completion['completion']).toList();
-  expect(completions, contains(expected));
-=======
-  }
->>>>>>> 4d4b62d1
 }