name: dart_services
publish_to: none

environment:
<<<<<<< HEAD
  sdk: ^3.0.1
=======
  sdk: ^3.0.0
>>>>>>> ee881610

dependencies:
  analysis_server_lib: ^0.2.4
  analyzer: ^5.12.0
  args: ^2.4.1
  bazel_worker: ^1.0.2
  convert: ^3.1.1
  crypto: ^3.0.3
  encrypt: ^5.0.1
  http: ^0.13.6
  logging: ^1.1.1
  meta: ^1.9.1
  path: ^1.8.3
  protobuf: ^2.1.0
  quiver: ^3.2.1
  resp_client: ^1.2.0
  shelf: ^1.4.1
  shelf_router: ^1.1.4
  yaml: ^3.1.2

dev_dependencies:
  angel3_mock_request: ^7.0.1
  async: ^2.11.0
  build_runner: ^2.4.4
  coverage: ^1.6.3
  dart_flutter_team_lints: ^1.0.0
  grinder: ^0.9.4
  package_config: ^2.1.0
  shelf_router_generator: ^1.0.6
  synchronized: ^3.1.0
  test: ^1.24.3
  test_descriptor: ^2.0.1

executables:
  services: null<|MERGE_RESOLUTION|>--- conflicted
+++ resolved
@@ -2,11 +2,7 @@
 publish_to: none
 
 environment:
-<<<<<<< HEAD
   sdk: ^3.0.1
-=======
-  sdk: ^3.0.0
->>>>>>> ee881610
 
 dependencies:
   analysis_server_lib: ^0.2.4
