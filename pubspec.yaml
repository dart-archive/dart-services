--- conflicted
+++ resolved
@@ -2,13 +2,8 @@
 publish_to: none
 
 environment:
-<<<<<<< HEAD
   # Lock to 2.10.x as this code base is not yet migrated to null safe.
-  sdk: ^2.10.3
-=======
-  # Keep SDK aligned with .travis.yml and FROM line of Dockerfile
   sdk: ^2.10.4
->>>>>>> 60f09f48
 
 dependencies:
   analyzer: ^0.39.17
