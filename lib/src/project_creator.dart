--- conflicted
+++ resolved
@@ -19,14 +19,9 @@
 
   final String _templatesPath;
 
-<<<<<<< HEAD
-=======
-  final bool _isNullSafe;
-
   /// The Dart Language Version to use for code using null safety.
   final String _dartLanguageVersion;
 
->>>>>>> 10e3dd65
   final File _dependenciesFile;
 
   final LogFunction _log;
@@ -34,20 +29,12 @@
   ProjectCreator(
     Sdk sdk,
     this._templatesPath, {
-<<<<<<< HEAD
-=======
-    required bool isNullSafe,
     required String dartLanguageVersion,
->>>>>>> 10e3dd65
     required File dependenciesFile,
     required LogFunction log,
   })  : _dartSdkPath = sdk.dartSdkPath,
         _flutterToolPath = sdk.flutterToolPath,
-<<<<<<< HEAD
-=======
-        _isNullSafe = isNullSafe,
         _dartLanguageVersion = dartLanguageVersion,
->>>>>>> 10e3dd65
         _dependenciesFile = dependenciesFile,
         _log = log;
 
@@ -61,11 +48,7 @@
     File(path.join(projectPath, 'pubspec.yaml'))
         .writeAsStringSync(createPubspec(
       includeFlutterWeb: false,
-<<<<<<< HEAD
-=======
-      nullSafety: _isNullSafe,
       dartLanguageVersion: _dartLanguageVersion,
->>>>>>> 10e3dd65
       dependencies: dependencies,
     ));
     await _runDartPubGet(projectDirectory);
@@ -112,11 +95,7 @@
     File(path.join(projectPath, 'pubspec.yaml'))
         .writeAsStringSync(createPubspec(
       includeFlutterWeb: true,
-<<<<<<< HEAD
-=======
-      nullSafety: _isNullSafe,
       dartLanguageVersion: _dartLanguageVersion,
->>>>>>> 10e3dd65
       dependencies: dependencies,
     ));
     await runFlutterPackagesGet(_flutterToolPath, projectPath, log: _log);
@@ -134,11 +113,7 @@
       File(path.join(projectPath, 'pubspec.yaml'))
           .writeAsStringSync(createPubspec(
         includeFlutterWeb: true,
-<<<<<<< HEAD
-=======
-        nullSafety: _isNullSafe,
         dartLanguageVersion: _dartLanguageVersion,
->>>>>>> 10e3dd65
         dependencies: dependencies,
       ));
       await _runDartPubGet(projectDir);
@@ -184,21 +159,13 @@
 /// Build a return a `pubspec.yaml` file.
 String createPubspec({
   required bool includeFlutterWeb,
-<<<<<<< HEAD
-=======
-  required bool nullSafety,
   required String dartLanguageVersion,
->>>>>>> 10e3dd65
   Map<String, String> dependencies = const {},
 }) {
   var content = '''
 name: dartpad_sample
 environment:
-<<<<<<< HEAD
-  sdk: '>=2.14.0 <3.0.0'
-=======
-  sdk: '>=${nullSafety ? dartLanguageVersion : '2.10.0'} <3.0.0'
->>>>>>> 10e3dd65
+  sdk: '>=$dartLanguageVersion <3.0.0'
 dependencies:
 ''';
 
