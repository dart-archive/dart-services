--- conflicted
+++ resolved
@@ -160,12 +160,7 @@
   /// We don't use the existing key directly so that different AppEngine versions
   /// using the same redis cache do not have collisions.
   String _genKey(String key) =>
-<<<<<<< HEAD
-      'server:$serverVersion:dart:${SdkManager.sdk.versionFull}'
-      ':flutter-dart:${SdkManager.flutterSdk.versionFull}+$key';
-=======
       'server:$serverVersion:dart:${SdkManager.sdk.versionFull}+$key';
->>>>>>> 0e1c98bf
 
   @override
   Future<String> get(String key) async {
