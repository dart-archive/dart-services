// Copyright (c) 2015, the Dart project authors.  Please see the AUTHORS file
// for details. All rights reserved. Use of this source code is governed by a
// BSD-style license that can be found in the LICENSE file.

library services.server_cache;

import 'dart:async';
import 'dart:io';
import 'dart:math';

import 'package:quiver/cache.dart';
import 'package:resp_client/resp_client.dart';
import 'package:resp_client/resp_commands.dart';
import 'package:resp_client/resp_server.dart';

import 'common_server_impl.dart' show log;
import 'sdk.dart';

abstract class ServerCache {
  Future<String?> get(String key);

  Future<void> set(String key, String value, {Duration expiration});

  Future<void> remove(String key);

  Future<void> shutdown();
}

/// A redis-backed implementation of [ServerCache].
class RedisCache implements ServerCache {
<<<<<<< HEAD
  RespClient? redisClient;
  RespServerConnection? _connection;
=======
  RespClient redisClient;
  RespServerConnection _connection;
>>>>>>> be44ee06

  final Uri redisUri;

  // Version of the server to add with keys.
  final String? serverVersion;

  // pseudo-random is good enough.
  final Random randomSource = Random();
  static const int _connectionRetryBaseMs = 250;
  static const int _connectionRetryMaxMs = 60000;
  static const Duration cacheOperationTimeout = Duration(milliseconds: 10000);

  RedisCache(String redisUriString, this.serverVersion)
      : redisUri = Uri.parse(redisUriString) {
    _reconnect();
  }

  Completer<void> _connected = Completer<void>();

  /// Completes when and if the redis server connects.  This future is reset
  /// on disconnection.  Mostly for testing.
  Future<void> get connected => _connected.future;

  Completer<void> _disconnected = Completer<void>()..complete();

  /// Completes when the server is disconnected (begins completed).  This
  /// future is reset on connection.  Mostly for testing.
  Future<void> get disconnected => _disconnected.future;

  String? __logPrefix;

  String get _logPrefix =>
<<<<<<< HEAD
      __logPrefix ??= 'RedisCache [${redisUri.toString()}] ($serverVersion)';
=======
      __logPrefix ??= 'RedisCache [$redisUri] ($serverVersion)';
>>>>>>> be44ee06

  bool _isConnected() => redisClient != null && !_isShutdown;
  bool _isShutdown = false;

  /// If you will no longer be using the [RedisCache] instance, call this to
  /// prevent reconnection attempts.  All calls to get/remove/set on this object
  /// will return null after this.  Future completes when disconnection is complete.
  @override
  Future<void> shutdown() {
    log.info('$_logPrefix: shutting down...');
    _isShutdown = true;
    _connection?.close();
    return disconnected;
  }

  /// Call when an active connection has disconnected.
  void _resetConnection() {
    assert(_connected.isCompleted && !_disconnected.isCompleted);
    _connected = Completer<void>();
    _connection = null;
    redisClient = null;
    _disconnected.complete();
  }

  /// Call when a new connection is established.
  void _setUpConnection(RespServerConnection newConnection) {
    assert(_disconnected.isCompleted && !_connected.isCompleted);
    _disconnected = Completer<void>();
    _connection = newConnection;
<<<<<<< HEAD
    redisClient = RespClient(_connection!);
=======
    redisClient = RespClient(_connection);
>>>>>>> be44ee06
    _connected.complete();
  }

  /// Begin a reconnection loop asynchronously to maintain a connection to the
  /// redis server.  Never stops trying until shutdown() is called.
  void _reconnect([int retryTimeoutMs = _connectionRetryBaseMs]) {
    if (_isShutdown) {
      return;
    }
<<<<<<< HEAD
    log.info('$_logPrefix: reconnecting to ${redisUri.toString()}...');
=======
    log.info('$_logPrefix: reconnecting to $redisUri...');
>>>>>>> be44ee06
    var nextRetryMs = retryTimeoutMs;
    if (retryTimeoutMs < _connectionRetryMaxMs / 2) {
      // 1 <= (randomSource.nextDouble() + 1) < 2
      nextRetryMs = (retryTimeoutMs * (randomSource.nextDouble() + 1)).toInt();
    }
<<<<<<< HEAD
    connectSocket(redisUri.host, port: redisUri.hasPort ? redisUri.port : 6379)
=======
    connectSocket(redisUri.host, port: redisUri.hasPort ? redisUri.port : null)
>>>>>>> be44ee06
        .then((newConnection) {
          log.info('$_logPrefix: Connected to redis server');
          _setUpConnection(newConnection);
          // If the client disconnects, discard the client and try to connect again.

          ((newConnection as dynamic).socket as Socket).done.then((_) {
            _resetConnection();
            log.warning('$_logPrefix: connection terminated, reconnecting');
            _reconnect();
          }).catchError((e) {
            _resetConnection();
            log.warning(
                '$_logPrefix: connection terminated with error $e, reconnecting');
            _reconnect();
          });
        })
        .timeout(const Duration(milliseconds: _connectionRetryMaxMs))
        .catchError((_) {
          log.severe(
              '$_logPrefix: Unable to connect to redis server, reconnecting in ${nextRetryMs}ms ...');
          Future<void>.delayed(Duration(milliseconds: nextRetryMs)).then((_) {
            _reconnect(nextRetryMs);
          });
        });
  }

  /// Build a key that includes the server version, Dart SDK version, and
  /// Flutter SDK version.
  ///
  /// We don't use the existing key directly so that different AppEngine
  /// versions using the same redis cache do not have collisions.
  String _genKey(String key) {
    final sdk = Sdk();
    // the `rc` here is a differentiator to keep the `resp_client` documents
    // separate from the `dartis` documents.
    return 'server:rc:$serverVersion:dart:${sdk.versionFull}:flutter:${sdk.flutterVersion}+$key';
  }

  @override
  Future<String?> get(String key) async {
    String? value;
    key = _genKey(key);
    if (!_isConnected()) {
      log.warning('$_logPrefix: no cache available when getting key $key');
    } else {
<<<<<<< HEAD
      final commands = RespCommandsTier2(redisClient!);
=======
      final commands = RespCommandsTier2(redisClient);
>>>>>>> be44ee06
      try {
        value = await commands.get(key).timeout(cacheOperationTimeout,
            onTimeout: () async {
          log.warning('$_logPrefix: timeout on get operation for key $key');
          await _connection?.close();
          return null;
        });
      } catch (e) {
        log.warning('$_logPrefix: error on get operation for key $key: $e');
      }
    }
    return value;
  }

  @override
  Future<dynamic> remove(String key) async {
    key = _genKey(key);
    if (!_isConnected()) {
      log.warning('$_logPrefix: no cache available when removing key $key');
      return null;
    }

<<<<<<< HEAD
    final commands = RespCommandsTier2(redisClient!);
=======
    final commands = RespCommandsTier2(redisClient);
>>>>>>> be44ee06
    try {
      return commands.del([key]).timeout(cacheOperationTimeout,
          onTimeout: () async {
        log.warning('$_logPrefix: timeout on remove operation for key $key');
        await _connection?.close();
<<<<<<< HEAD
        return 0; // 0 keys deleted
=======
        return null;
>>>>>>> be44ee06
      });
    } catch (e) {
      log.warning('$_logPrefix: error on remove operation for key $key: $e');
    }
  }

  @override
  Future<void> set(String key, String value, {Duration? expiration}) async {
    key = _genKey(key);
    if (!_isConnected()) {
      log.warning('$_logPrefix: no cache available when setting key $key');
      return;
    }

<<<<<<< HEAD
    final commands = RespCommandsTier2(redisClient!);
=======
    final commands = RespCommandsTier2(redisClient);
>>>>>>> be44ee06
    try {
      return Future<void>.sync(() async {
        await commands.set(key, value);
        if (expiration != null) {
          await commands.pexpire(key, expiration);
        }
      }).timeout(cacheOperationTimeout, onTimeout: () {
        log.warning('$_logPrefix: timeout on set operation for key $key');
        _connection?.close();
      });
    } catch (e) {
      log.warning('$_logPrefix: error on set operation for key $key: $e');
    }
  }
}

/// An in-memory implementation of [ServerCache] which doesn't support
/// expiration of entries based on time.
class InMemoryCache implements ServerCache {
  // TODO: This is the only use of package:quiver; consider in-lining it.
  /// Wrapping an internal cache with a maximum size of 512 entries.
  final Cache<String, String> _lru =
      MapCache<String, String>.lru(maximumSize: 512);

  @override
  Future<String?> get(String key) async => _lru.get(key);

  @override
  Future<void> set(String key, String value, {Duration? expiration}) async =>
      _lru.set(key, value);

  @override
  Future<void> remove(String key) async => _lru.invalidate(key);

  @override
  Future<void> shutdown() => Future<void>.value();
}<|MERGE_RESOLUTION|>--- conflicted
+++ resolved
@@ -28,13 +28,8 @@
 
 /// A redis-backed implementation of [ServerCache].
 class RedisCache implements ServerCache {
-<<<<<<< HEAD
   RespClient? redisClient;
   RespServerConnection? _connection;
-=======
-  RespClient redisClient;
-  RespServerConnection _connection;
->>>>>>> be44ee06
 
   final Uri redisUri;
 
@@ -67,11 +62,7 @@
   String? __logPrefix;
 
   String get _logPrefix =>
-<<<<<<< HEAD
-      __logPrefix ??= 'RedisCache [${redisUri.toString()}] ($serverVersion)';
-=======
       __logPrefix ??= 'RedisCache [$redisUri] ($serverVersion)';
->>>>>>> be44ee06
 
   bool _isConnected() => redisClient != null && !_isShutdown;
   bool _isShutdown = false;
@@ -101,11 +92,7 @@
     assert(_disconnected.isCompleted && !_connected.isCompleted);
     _disconnected = Completer<void>();
     _connection = newConnection;
-<<<<<<< HEAD
     redisClient = RespClient(_connection!);
-=======
-    redisClient = RespClient(_connection);
->>>>>>> be44ee06
     _connected.complete();
   }
 
@@ -115,21 +102,13 @@
     if (_isShutdown) {
       return;
     }
-<<<<<<< HEAD
-    log.info('$_logPrefix: reconnecting to ${redisUri.toString()}...');
-=======
     log.info('$_logPrefix: reconnecting to $redisUri...');
->>>>>>> be44ee06
     var nextRetryMs = retryTimeoutMs;
     if (retryTimeoutMs < _connectionRetryMaxMs / 2) {
       // 1 <= (randomSource.nextDouble() + 1) < 2
       nextRetryMs = (retryTimeoutMs * (randomSource.nextDouble() + 1)).toInt();
     }
-<<<<<<< HEAD
     connectSocket(redisUri.host, port: redisUri.hasPort ? redisUri.port : 6379)
-=======
-    connectSocket(redisUri.host, port: redisUri.hasPort ? redisUri.port : null)
->>>>>>> be44ee06
         .then((newConnection) {
           log.info('$_logPrefix: Connected to redis server');
           _setUpConnection(newConnection);
@@ -175,11 +154,7 @@
     if (!_isConnected()) {
       log.warning('$_logPrefix: no cache available when getting key $key');
     } else {
-<<<<<<< HEAD
       final commands = RespCommandsTier2(redisClient!);
-=======
-      final commands = RespCommandsTier2(redisClient);
->>>>>>> be44ee06
       try {
         value = await commands.get(key).timeout(cacheOperationTimeout,
             onTimeout: () async {
@@ -202,21 +177,13 @@
       return null;
     }
 
-<<<<<<< HEAD
     final commands = RespCommandsTier2(redisClient!);
-=======
-    final commands = RespCommandsTier2(redisClient);
->>>>>>> be44ee06
     try {
       return commands.del([key]).timeout(cacheOperationTimeout,
           onTimeout: () async {
         log.warning('$_logPrefix: timeout on remove operation for key $key');
         await _connection?.close();
-<<<<<<< HEAD
         return 0; // 0 keys deleted
-=======
-        return null;
->>>>>>> be44ee06
       });
     } catch (e) {
       log.warning('$_logPrefix: error on remove operation for key $key: $e');
@@ -231,11 +198,7 @@
       return;
     }
 
-<<<<<<< HEAD
     final commands = RespCommandsTier2(redisClient!);
-=======
-    final commands = RespCommandsTier2(redisClient);
->>>>>>> be44ee06
     try {
       return Future<void>.sync(() async {
         await commands.set(key, value);
