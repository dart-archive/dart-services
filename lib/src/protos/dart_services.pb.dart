///
//  Generated code. Do not modify.
//  source: protos/dart_services.proto
//
// @dart = 2.12
// ignore_for_file: annotate_overrides,camel_case_types,unnecessary_const,non_constant_identifier_names,library_prefixes,unused_import,unused_shown_name,return_of_invalid_type,unnecessary_this,prefer_final_fields

import 'dart:core' as $core;

import 'package:protobuf/protobuf.dart' as $pb;

class CompileRequest extends $pb.GeneratedMessage {
  static final $pb.BuilderInfo _i = $pb.BuilderInfo(
      const $core.bool.fromEnvironment('protobuf.omit_message_names')
          ? ''
          : 'CompileRequest',
      package: const $pb.PackageName(
          $core.bool.fromEnvironment('protobuf.omit_message_names')
              ? ''
              : 'dart_services.api'),
      createEmptyInstance: create)
    ..aOS(
        1,
        const $core.bool.fromEnvironment('protobuf.omit_field_names')
            ? ''
            : 'source')
    ..aOB(
        2,
        const $core.bool.fromEnvironment('protobuf.omit_field_names')
            ? ''
            : 'returnSourceMap',
        protoName: 'returnSourceMap')
    ..hasRequiredFields = false;

  CompileRequest._() : super();
  factory CompileRequest({
    $core.String? source,
    $core.bool? returnSourceMap,
  }) {
    final _result = create();
    if (source != null) {
      _result.source = source;
    }
    if (returnSourceMap != null) {
      _result.returnSourceMap = returnSourceMap;
    }
    return _result;
  }
  factory CompileRequest.fromBuffer($core.List<$core.int> i,
          [$pb.ExtensionRegistry r = $pb.ExtensionRegistry.EMPTY]) =>
      create()..mergeFromBuffer(i, r);
  factory CompileRequest.fromJson($core.String i,
          [$pb.ExtensionRegistry r = $pb.ExtensionRegistry.EMPTY]) =>
      create()..mergeFromJson(i, r);
  @$core.Deprecated('Using this can add significant overhead to your binary. '
      'Use [GeneratedMessageGenericExtensions.deepCopy] instead. '
      'Will be removed in next major version')
  CompileRequest clone() => CompileRequest()..mergeFromMessage(this);
  @$core.Deprecated('Using this can add significant overhead to your binary. '
      'Use [GeneratedMessageGenericExtensions.rebuild] instead. '
      'Will be removed in next major version')
  CompileRequest copyWith(void Function(CompileRequest) updates) =>
      super.copyWith((message) => updates(message as CompileRequest))
          as CompileRequest; // ignore: deprecated_member_use
  $pb.BuilderInfo get info_ => _i;
  @$core.pragma('dart2js:noInline')
  static CompileRequest create() => CompileRequest._();
  CompileRequest createEmptyInstance() => create();
  static $pb.PbList<CompileRequest> createRepeated() =>
      $pb.PbList<CompileRequest>();
  @$core.pragma('dart2js:noInline')
  static CompileRequest getDefault() => _defaultInstance ??=
      $pb.GeneratedMessage.$_defaultFor<CompileRequest>(create);
  static CompileRequest? _defaultInstance;

  @$pb.TagNumber(1)
  $core.String get source => $_getSZ(0);
  @$pb.TagNumber(1)
  set source($core.String v) {
    $_setString(0, v);
  }

  @$pb.TagNumber(1)
  $core.bool hasSource() => $_has(0);
  @$pb.TagNumber(1)
  void clearSource() => clearField(1);

  @$pb.TagNumber(2)
  $core.bool get returnSourceMap => $_getBF(1);
  @$pb.TagNumber(2)
  set returnSourceMap($core.bool v) {
    $_setBool(1, v);
  }

  @$pb.TagNumber(2)
  $core.bool hasReturnSourceMap() => $_has(1);
  @$pb.TagNumber(2)
  void clearReturnSourceMap() => clearField(2);
}

class CompileDDCRequest extends $pb.GeneratedMessage {
  static final $pb.BuilderInfo _i = $pb.BuilderInfo(
      const $core.bool.fromEnvironment('protobuf.omit_message_names')
          ? ''
          : 'CompileDDCRequest',
      package: const $pb.PackageName(
          $core.bool.fromEnvironment('protobuf.omit_message_names')
              ? ''
              : 'dart_services.api'),
      createEmptyInstance: create)
    ..aOS(
        1,
        const $core.bool.fromEnvironment('protobuf.omit_field_names')
            ? ''
            : 'source')
    ..hasRequiredFields = false;

  CompileDDCRequest._() : super();
  factory CompileDDCRequest({
    $core.String? source,
  }) {
    final _result = create();
    if (source != null) {
      _result.source = source;
    }
    return _result;
  }
  factory CompileDDCRequest.fromBuffer($core.List<$core.int> i,
          [$pb.ExtensionRegistry r = $pb.ExtensionRegistry.EMPTY]) =>
      create()..mergeFromBuffer(i, r);
  factory CompileDDCRequest.fromJson($core.String i,
          [$pb.ExtensionRegistry r = $pb.ExtensionRegistry.EMPTY]) =>
      create()..mergeFromJson(i, r);
  @$core.Deprecated('Using this can add significant overhead to your binary. '
      'Use [GeneratedMessageGenericExtensions.deepCopy] instead. '
      'Will be removed in next major version')
  CompileDDCRequest clone() => CompileDDCRequest()..mergeFromMessage(this);
  @$core.Deprecated('Using this can add significant overhead to your binary. '
      'Use [GeneratedMessageGenericExtensions.rebuild] instead. '
      'Will be removed in next major version')
  CompileDDCRequest copyWith(void Function(CompileDDCRequest) updates) =>
      super.copyWith((message) => updates(message as CompileDDCRequest))
          as CompileDDCRequest; // ignore: deprecated_member_use
  $pb.BuilderInfo get info_ => _i;
  @$core.pragma('dart2js:noInline')
  static CompileDDCRequest create() => CompileDDCRequest._();
  CompileDDCRequest createEmptyInstance() => create();
  static $pb.PbList<CompileDDCRequest> createRepeated() =>
      $pb.PbList<CompileDDCRequest>();
  @$core.pragma('dart2js:noInline')
  static CompileDDCRequest getDefault() => _defaultInstance ??=
      $pb.GeneratedMessage.$_defaultFor<CompileDDCRequest>(create);
  static CompileDDCRequest? _defaultInstance;

  @$pb.TagNumber(1)
  $core.String get source => $_getSZ(0);
  @$pb.TagNumber(1)
  set source($core.String v) {
    $_setString(0, v);
  }

  @$pb.TagNumber(1)
  $core.bool hasSource() => $_has(0);
  @$pb.TagNumber(1)
  void clearSource() => clearField(1);
}

class SourceRequest extends $pb.GeneratedMessage {
  static final $pb.BuilderInfo _i = $pb.BuilderInfo(
      const $core.bool.fromEnvironment('protobuf.omit_message_names')
          ? ''
          : 'SourceRequest',
      package: const $pb.PackageName(
          $core.bool.fromEnvironment('protobuf.omit_message_names')
              ? ''
              : 'dart_services.api'),
      createEmptyInstance: create)
    ..aOS(
        1,
        const $core.bool.fromEnvironment('protobuf.omit_field_names')
            ? ''
            : 'source')
    ..a<$core.int>(
        2,
        const $core.bool.fromEnvironment('protobuf.omit_field_names')
            ? ''
            : 'offset',
        $pb.PbFieldType.O3)
    ..hasRequiredFields = false;

  SourceRequest._() : super();
  factory SourceRequest({
    $core.String? source,
    $core.int? offset,
  }) {
    final _result = create();
    if (source != null) {
      _result.source = source;
    }
    if (offset != null) {
      _result.offset = offset;
    }
    return _result;
  }
  factory SourceRequest.fromBuffer($core.List<$core.int> i,
          [$pb.ExtensionRegistry r = $pb.ExtensionRegistry.EMPTY]) =>
      create()..mergeFromBuffer(i, r);
  factory SourceRequest.fromJson($core.String i,
          [$pb.ExtensionRegistry r = $pb.ExtensionRegistry.EMPTY]) =>
      create()..mergeFromJson(i, r);
  @$core.Deprecated('Using this can add significant overhead to your binary. '
      'Use [GeneratedMessageGenericExtensions.deepCopy] instead. '
      'Will be removed in next major version')
  SourceRequest clone() => SourceRequest()..mergeFromMessage(this);
  @$core.Deprecated('Using this can add significant overhead to your binary. '
      'Use [GeneratedMessageGenericExtensions.rebuild] instead. '
      'Will be removed in next major version')
  SourceRequest copyWith(void Function(SourceRequest) updates) =>
      super.copyWith((message) => updates(message as SourceRequest))
          as SourceRequest; // ignore: deprecated_member_use
  $pb.BuilderInfo get info_ => _i;
  @$core.pragma('dart2js:noInline')
  static SourceRequest create() => SourceRequest._();
  SourceRequest createEmptyInstance() => create();
  static $pb.PbList<SourceRequest> createRepeated() =>
      $pb.PbList<SourceRequest>();
  @$core.pragma('dart2js:noInline')
  static SourceRequest getDefault() => _defaultInstance ??=
      $pb.GeneratedMessage.$_defaultFor<SourceRequest>(create);
  static SourceRequest? _defaultInstance;

  @$pb.TagNumber(1)
  $core.String get source => $_getSZ(0);
  @$pb.TagNumber(1)
  set source($core.String v) {
    $_setString(0, v);
  }

  @$pb.TagNumber(1)
  $core.bool hasSource() => $_has(0);
  @$pb.TagNumber(1)
  void clearSource() => clearField(1);

  @$pb.TagNumber(2)
  $core.int get offset => $_getIZ(1);
  @$pb.TagNumber(2)
  set offset($core.int v) {
    $_setSignedInt32(1, v);
  }

  @$pb.TagNumber(2)
  $core.bool hasOffset() => $_has(1);
  @$pb.TagNumber(2)
  void clearOffset() => clearField(2);
}

class AnalysisResults extends $pb.GeneratedMessage {
  static final $pb.BuilderInfo _i = $pb.BuilderInfo(
      const $core.bool.fromEnvironment('protobuf.omit_message_names')
          ? ''
          : 'AnalysisResults',
      package: const $pb.PackageName(
          $core.bool.fromEnvironment('protobuf.omit_message_names')
              ? ''
              : 'dart_services.api'),
      createEmptyInstance: create)
    ..pc<AnalysisIssue>(
        1, const $core.bool.fromEnvironment('protobuf.omit_field_names') ? '' : 'issues', $pb.PbFieldType.PM,
        subBuilder: AnalysisIssue.create)
    ..pPS(2, const $core.bool.fromEnvironment('protobuf.omit_field_names') ? '' : 'packageImports',
        protoName: 'packageImports')
    ..aOM<ErrorMessage>(
        99, const $core.bool.fromEnvironment('protobuf.omit_field_names') ? '' : 'error',
        subBuilder: ErrorMessage.create)
    ..hasRequiredFields = false;

  AnalysisResults._() : super();
  factory AnalysisResults({
    $core.Iterable<AnalysisIssue>? issues,
    $core.Iterable<$core.String>? packageImports,
    ErrorMessage? error,
  }) {
    final _result = create();
    if (issues != null) {
      _result.issues.addAll(issues);
    }
    if (packageImports != null) {
      _result.packageImports.addAll(packageImports);
    }
    if (error != null) {
      _result.error = error;
    }
    return _result;
  }
  factory AnalysisResults.fromBuffer($core.List<$core.int> i,
          [$pb.ExtensionRegistry r = $pb.ExtensionRegistry.EMPTY]) =>
      create()..mergeFromBuffer(i, r);
  factory AnalysisResults.fromJson($core.String i,
          [$pb.ExtensionRegistry r = $pb.ExtensionRegistry.EMPTY]) =>
      create()..mergeFromJson(i, r);
  @$core.Deprecated('Using this can add significant overhead to your binary. '
      'Use [GeneratedMessageGenericExtensions.deepCopy] instead. '
      'Will be removed in next major version')
  AnalysisResults clone() => AnalysisResults()..mergeFromMessage(this);
  @$core.Deprecated('Using this can add significant overhead to your binary. '
      'Use [GeneratedMessageGenericExtensions.rebuild] instead. '
      'Will be removed in next major version')
  AnalysisResults copyWith(void Function(AnalysisResults) updates) =>
      super.copyWith((message) => updates(message as AnalysisResults))
          as AnalysisResults; // ignore: deprecated_member_use
  $pb.BuilderInfo get info_ => _i;
  @$core.pragma('dart2js:noInline')
  static AnalysisResults create() => AnalysisResults._();
  AnalysisResults createEmptyInstance() => create();
  static $pb.PbList<AnalysisResults> createRepeated() =>
      $pb.PbList<AnalysisResults>();
  @$core.pragma('dart2js:noInline')
  static AnalysisResults getDefault() => _defaultInstance ??=
      $pb.GeneratedMessage.$_defaultFor<AnalysisResults>(create);
  static AnalysisResults? _defaultInstance;

  @$pb.TagNumber(1)
  $core.List<AnalysisIssue> get issues => $_getList(0);

  @$pb.TagNumber(2)
  $core.List<$core.String> get packageImports => $_getList(1);

  @$pb.TagNumber(99)
  ErrorMessage get error => $_getN(2);
  @$pb.TagNumber(99)
  set error(ErrorMessage v) {
    setField(99, v);
  }

  @$pb.TagNumber(99)
  $core.bool hasError() => $_has(2);
  @$pb.TagNumber(99)
  void clearError() => clearField(99);
  @$pb.TagNumber(99)
  ErrorMessage ensureError() => $_ensure(2);
}

class AnalysisIssue extends $pb.GeneratedMessage {
  static final $pb.BuilderInfo _i = $pb.BuilderInfo(
      const $core.bool.fromEnvironment('protobuf.omit_message_names')
          ? ''
          : 'AnalysisIssue',
      package: const $pb.PackageName($core.bool.fromEnvironment('protobuf.omit_message_names')
          ? ''
          : 'dart_services.api'),
      createEmptyInstance: create)
    ..aOS(
        1,
        const $core.bool.fromEnvironment('protobuf.omit_field_names')
            ? ''
            : 'kind')
    ..a<$core.int>(
        2,
        const $core.bool.fromEnvironment('protobuf.omit_field_names')
            ? ''
            : 'line',
        $pb.PbFieldType.O3)
    ..aOS(
        3,
        const $core.bool.fromEnvironment('protobuf.omit_field_names')
            ? ''
            : 'message')
    ..aOS(4, const $core.bool.fromEnvironment('protobuf.omit_field_names') ? '' : 'sourceName',
        protoName: 'sourceName')
    ..aOB(5, const $core.bool.fromEnvironment('protobuf.omit_field_names') ? '' : 'hasFixes', protoName: 'hasFixes')
    ..a<$core.int>(6, const $core.bool.fromEnvironment('protobuf.omit_field_names') ? '' : 'charStart', $pb.PbFieldType.O3, protoName: 'charStart')
    ..a<$core.int>(7, const $core.bool.fromEnvironment('protobuf.omit_field_names') ? '' : 'charLength', $pb.PbFieldType.O3, protoName: 'charLength')
    ..aOS(8, const $core.bool.fromEnvironment('protobuf.omit_field_names') ? '' : 'url')
    ..pc<DiagnosticMessage>(9, const $core.bool.fromEnvironment('protobuf.omit_field_names') ? '' : 'diagnosticMessages', $pb.PbFieldType.PM, protoName: 'diagnosticMessages', subBuilder: DiagnosticMessage.create)
    ..aOS(10, const $core.bool.fromEnvironment('protobuf.omit_field_names') ? '' : 'correction')
    ..hasRequiredFields = false;

  AnalysisIssue._() : super();
  factory AnalysisIssue({
<<<<<<< HEAD
    $core.String? kind,
    $core.int? line,
    $core.String? message,
    $core.String? sourceName,
    $core.bool? hasFixes,
    $core.int? charStart,
    $core.int? charLength,
=======
    $core.String kind,
    $core.int line,
    $core.String message,
    $core.String sourceName,
    $core.bool hasFixes,
    $core.int charStart,
    $core.int charLength,
    $core.String url,
    $core.Iterable<DiagnosticMessage> diagnosticMessages,
    $core.String correction,
>>>>>>> 2a784940
  }) {
    final _result = create();
    if (kind != null) {
      _result.kind = kind;
    }
    if (line != null) {
      _result.line = line;
    }
    if (message != null) {
      _result.message = message;
    }
    if (sourceName != null) {
      _result.sourceName = sourceName;
    }
    if (hasFixes != null) {
      _result.hasFixes = hasFixes;
    }
    if (charStart != null) {
      _result.charStart = charStart;
    }
    if (charLength != null) {
      _result.charLength = charLength;
    }
    if (url != null) {
      _result.url = url;
    }
    if (diagnosticMessages != null) {
      _result.diagnosticMessages.addAll(diagnosticMessages);
    }
    if (correction != null) {
      _result.correction = correction;
    }
    return _result;
  }
  factory AnalysisIssue.fromBuffer($core.List<$core.int> i,
          [$pb.ExtensionRegistry r = $pb.ExtensionRegistry.EMPTY]) =>
      create()..mergeFromBuffer(i, r);
  factory AnalysisIssue.fromJson($core.String i,
          [$pb.ExtensionRegistry r = $pb.ExtensionRegistry.EMPTY]) =>
      create()..mergeFromJson(i, r);
  @$core.Deprecated('Using this can add significant overhead to your binary. '
      'Use [GeneratedMessageGenericExtensions.deepCopy] instead. '
      'Will be removed in next major version')
  AnalysisIssue clone() => AnalysisIssue()..mergeFromMessage(this);
  @$core.Deprecated('Using this can add significant overhead to your binary. '
      'Use [GeneratedMessageGenericExtensions.rebuild] instead. '
      'Will be removed in next major version')
  AnalysisIssue copyWith(void Function(AnalysisIssue) updates) =>
      super.copyWith((message) => updates(message as AnalysisIssue))
          as AnalysisIssue; // ignore: deprecated_member_use
  $pb.BuilderInfo get info_ => _i;
  @$core.pragma('dart2js:noInline')
  static AnalysisIssue create() => AnalysisIssue._();
  AnalysisIssue createEmptyInstance() => create();
  static $pb.PbList<AnalysisIssue> createRepeated() =>
      $pb.PbList<AnalysisIssue>();
  @$core.pragma('dart2js:noInline')
  static AnalysisIssue getDefault() => _defaultInstance ??=
      $pb.GeneratedMessage.$_defaultFor<AnalysisIssue>(create);
  static AnalysisIssue? _defaultInstance;

  @$pb.TagNumber(1)
  $core.String get kind => $_getSZ(0);
  @$pb.TagNumber(1)
  set kind($core.String v) {
    $_setString(0, v);
  }

  @$pb.TagNumber(1)
  $core.bool hasKind() => $_has(0);
  @$pb.TagNumber(1)
  void clearKind() => clearField(1);

  @$pb.TagNumber(2)
  $core.int get line => $_getIZ(1);
  @$pb.TagNumber(2)
  set line($core.int v) {
    $_setSignedInt32(1, v);
  }

  @$pb.TagNumber(2)
  $core.bool hasLine() => $_has(1);
  @$pb.TagNumber(2)
  void clearLine() => clearField(2);

  @$pb.TagNumber(3)
  $core.String get message => $_getSZ(2);
  @$pb.TagNumber(3)
  set message($core.String v) {
    $_setString(2, v);
  }

  @$pb.TagNumber(3)
  $core.bool hasMessage() => $_has(2);
  @$pb.TagNumber(3)
  void clearMessage() => clearField(3);

  @$pb.TagNumber(4)
  $core.String get sourceName => $_getSZ(3);
  @$pb.TagNumber(4)
  set sourceName($core.String v) {
    $_setString(3, v);
  }

  @$pb.TagNumber(4)
  $core.bool hasSourceName() => $_has(3);
  @$pb.TagNumber(4)
  void clearSourceName() => clearField(4);

  @$pb.TagNumber(5)
  $core.bool get hasFixes => $_getBF(4);
  @$pb.TagNumber(5)
  set hasFixes($core.bool v) {
    $_setBool(4, v);
  }

  @$pb.TagNumber(5)
  $core.bool hasHasFixes() => $_has(4);
  @$pb.TagNumber(5)
  void clearHasFixes() => clearField(5);

  @$pb.TagNumber(6)
  $core.int get charStart => $_getIZ(5);
  @$pb.TagNumber(6)
  set charStart($core.int v) {
    $_setSignedInt32(5, v);
  }

  @$pb.TagNumber(6)
  $core.bool hasCharStart() => $_has(5);
  @$pb.TagNumber(6)
  void clearCharStart() => clearField(6);

  @$pb.TagNumber(7)
  $core.int get charLength => $_getIZ(6);
  @$pb.TagNumber(7)
  set charLength($core.int v) {
    $_setSignedInt32(6, v);
  }

  @$pb.TagNumber(7)
  $core.bool hasCharLength() => $_has(6);
  @$pb.TagNumber(7)
  void clearCharLength() => clearField(7);

  @$pb.TagNumber(8)
  $core.String get url => $_getSZ(7);
  @$pb.TagNumber(8)
  set url($core.String v) {
    $_setString(7, v);
  }

  @$pb.TagNumber(8)
  $core.bool hasUrl() => $_has(7);
  @$pb.TagNumber(8)
  void clearUrl() => clearField(8);

  @$pb.TagNumber(9)
  $core.List<DiagnosticMessage> get diagnosticMessages => $_getList(8);

  @$pb.TagNumber(10)
  $core.String get correction => $_getSZ(9);
  @$pb.TagNumber(10)
  set correction($core.String v) {
    $_setString(9, v);
  }

  @$pb.TagNumber(10)
  $core.bool hasCorrection() => $_has(9);
  @$pb.TagNumber(10)
  void clearCorrection() => clearField(10);
}

class DiagnosticMessage extends $pb.GeneratedMessage {
  static final $pb.BuilderInfo _i = $pb.BuilderInfo(
      const $core.bool.fromEnvironment('protobuf.omit_message_names')
          ? ''
          : 'DiagnosticMessage',
      package: const $pb.PackageName(
          $core.bool.fromEnvironment('protobuf.omit_message_names')
              ? ''
              : 'dart_services.api'),
      createEmptyInstance: create)
    ..aOS(
        1,
        const $core.bool.fromEnvironment('protobuf.omit_field_names')
            ? ''
            : 'message')
    ..a<$core.int>(
        2,
        const $core.bool.fromEnvironment('protobuf.omit_field_names')
            ? ''
            : 'line',
        $pb.PbFieldType.O3)
    ..a<$core.int>(3, const $core.bool.fromEnvironment('protobuf.omit_field_names') ? '' : 'charStart', $pb.PbFieldType.O3,
        protoName: 'charStart')
    ..a<$core.int>(
        4, const $core.bool.fromEnvironment('protobuf.omit_field_names') ? '' : 'charLength', $pb.PbFieldType.O3,
        protoName: 'charLength')
    ..hasRequiredFields = false;

  DiagnosticMessage._() : super();
  factory DiagnosticMessage({
    $core.String message,
    $core.int line,
    $core.int charStart,
    $core.int charLength,
  }) {
    final _result = create();
    if (message != null) {
      _result.message = message;
    }
    if (line != null) {
      _result.line = line;
    }
    if (charStart != null) {
      _result.charStart = charStart;
    }
    if (charLength != null) {
      _result.charLength = charLength;
    }
    return _result;
  }
  factory DiagnosticMessage.fromBuffer($core.List<$core.int> i,
          [$pb.ExtensionRegistry r = $pb.ExtensionRegistry.EMPTY]) =>
      create()..mergeFromBuffer(i, r);
  factory DiagnosticMessage.fromJson($core.String i,
          [$pb.ExtensionRegistry r = $pb.ExtensionRegistry.EMPTY]) =>
      create()..mergeFromJson(i, r);
  @$core.Deprecated('Using this can add significant overhead to your binary. '
      'Use [GeneratedMessageGenericExtensions.deepCopy] instead. '
      'Will be removed in next major version')
  DiagnosticMessage clone() => DiagnosticMessage()..mergeFromMessage(this);
  @$core.Deprecated('Using this can add significant overhead to your binary. '
      'Use [GeneratedMessageGenericExtensions.rebuild] instead. '
      'Will be removed in next major version')
  DiagnosticMessage copyWith(void Function(DiagnosticMessage) updates) =>
      super.copyWith((message) => updates(message as DiagnosticMessage))
          as DiagnosticMessage; // ignore: deprecated_member_use
  $pb.BuilderInfo get info_ => _i;
  @$core.pragma('dart2js:noInline')
  static DiagnosticMessage create() => DiagnosticMessage._();
  DiagnosticMessage createEmptyInstance() => create();
  static $pb.PbList<DiagnosticMessage> createRepeated() =>
      $pb.PbList<DiagnosticMessage>();
  @$core.pragma('dart2js:noInline')
  static DiagnosticMessage getDefault() => _defaultInstance ??=
      $pb.GeneratedMessage.$_defaultFor<DiagnosticMessage>(create);
  static DiagnosticMessage _defaultInstance;

  @$pb.TagNumber(1)
  $core.String get message => $_getSZ(0);
  @$pb.TagNumber(1)
  set message($core.String v) {
    $_setString(0, v);
  }

  @$pb.TagNumber(1)
  $core.bool hasMessage() => $_has(0);
  @$pb.TagNumber(1)
  void clearMessage() => clearField(1);

  @$pb.TagNumber(2)
  $core.int get line => $_getIZ(1);
  @$pb.TagNumber(2)
  set line($core.int v) {
    $_setSignedInt32(1, v);
  }

  @$pb.TagNumber(2)
  $core.bool hasLine() => $_has(1);
  @$pb.TagNumber(2)
  void clearLine() => clearField(2);

  @$pb.TagNumber(3)
  $core.int get charStart => $_getIZ(2);
  @$pb.TagNumber(3)
  set charStart($core.int v) {
    $_setSignedInt32(2, v);
  }

  @$pb.TagNumber(3)
  $core.bool hasCharStart() => $_has(2);
  @$pb.TagNumber(3)
  void clearCharStart() => clearField(3);

  @$pb.TagNumber(4)
  $core.int get charLength => $_getIZ(3);
  @$pb.TagNumber(4)
  set charLength($core.int v) {
    $_setSignedInt32(3, v);
  }

  @$pb.TagNumber(4)
  $core.bool hasCharLength() => $_has(3);
  @$pb.TagNumber(4)
  void clearCharLength() => clearField(4);
}

class VersionRequest extends $pb.GeneratedMessage {
  static final $pb.BuilderInfo _i = $pb.BuilderInfo(
      const $core.bool.fromEnvironment('protobuf.omit_message_names')
          ? ''
          : 'VersionRequest',
      package: const $pb.PackageName(
          $core.bool.fromEnvironment('protobuf.omit_message_names')
              ? ''
              : 'dart_services.api'),
      createEmptyInstance: create)
    ..hasRequiredFields = false;

  VersionRequest._() : super();
  factory VersionRequest() => create();
  factory VersionRequest.fromBuffer($core.List<$core.int> i,
          [$pb.ExtensionRegistry r = $pb.ExtensionRegistry.EMPTY]) =>
      create()..mergeFromBuffer(i, r);
  factory VersionRequest.fromJson($core.String i,
          [$pb.ExtensionRegistry r = $pb.ExtensionRegistry.EMPTY]) =>
      create()..mergeFromJson(i, r);
  @$core.Deprecated('Using this can add significant overhead to your binary. '
      'Use [GeneratedMessageGenericExtensions.deepCopy] instead. '
      'Will be removed in next major version')
  VersionRequest clone() => VersionRequest()..mergeFromMessage(this);
  @$core.Deprecated('Using this can add significant overhead to your binary. '
      'Use [GeneratedMessageGenericExtensions.rebuild] instead. '
      'Will be removed in next major version')
  VersionRequest copyWith(void Function(VersionRequest) updates) =>
      super.copyWith((message) => updates(message as VersionRequest))
          as VersionRequest; // ignore: deprecated_member_use
  $pb.BuilderInfo get info_ => _i;
  @$core.pragma('dart2js:noInline')
  static VersionRequest create() => VersionRequest._();
  VersionRequest createEmptyInstance() => create();
  static $pb.PbList<VersionRequest> createRepeated() =>
      $pb.PbList<VersionRequest>();
  @$core.pragma('dart2js:noInline')
  static VersionRequest getDefault() => _defaultInstance ??=
      $pb.GeneratedMessage.$_defaultFor<VersionRequest>(create);
  static VersionRequest? _defaultInstance;
}

class CompileResponse extends $pb.GeneratedMessage {
  static final $pb.BuilderInfo _i = $pb.BuilderInfo(
      const $core.bool.fromEnvironment('protobuf.omit_message_names')
          ? ''
          : 'CompileResponse',
      package: const $pb.PackageName(
          $core.bool.fromEnvironment('protobuf.omit_message_names')
              ? ''
              : 'dart_services.api'),
      createEmptyInstance: create)
    ..aOS(
        1,
        const $core.bool.fromEnvironment('protobuf.omit_field_names')
            ? ''
            : 'result')
    ..aOS(2, const $core.bool.fromEnvironment('protobuf.omit_field_names') ? '' : 'sourceMap',
        protoName: 'sourceMap')
    ..aOM<ErrorMessage>(
        99,
        const $core.bool.fromEnvironment('protobuf.omit_field_names')
            ? ''
            : 'error',
        subBuilder: ErrorMessage.create)
    ..hasRequiredFields = false;

  CompileResponse._() : super();
  factory CompileResponse({
    $core.String? result,
    $core.String? sourceMap,
    ErrorMessage? error,
  }) {
    final _result = create();
    if (result != null) {
      _result.result = result;
    }
    if (sourceMap != null) {
      _result.sourceMap = sourceMap;
    }
    if (error != null) {
      _result.error = error;
    }
    return _result;
  }
  factory CompileResponse.fromBuffer($core.List<$core.int> i,
          [$pb.ExtensionRegistry r = $pb.ExtensionRegistry.EMPTY]) =>
      create()..mergeFromBuffer(i, r);
  factory CompileResponse.fromJson($core.String i,
          [$pb.ExtensionRegistry r = $pb.ExtensionRegistry.EMPTY]) =>
      create()..mergeFromJson(i, r);
  @$core.Deprecated('Using this can add significant overhead to your binary. '
      'Use [GeneratedMessageGenericExtensions.deepCopy] instead. '
      'Will be removed in next major version')
  CompileResponse clone() => CompileResponse()..mergeFromMessage(this);
  @$core.Deprecated('Using this can add significant overhead to your binary. '
      'Use [GeneratedMessageGenericExtensions.rebuild] instead. '
      'Will be removed in next major version')
  CompileResponse copyWith(void Function(CompileResponse) updates) =>
      super.copyWith((message) => updates(message as CompileResponse))
          as CompileResponse; // ignore: deprecated_member_use
  $pb.BuilderInfo get info_ => _i;
  @$core.pragma('dart2js:noInline')
  static CompileResponse create() => CompileResponse._();
  CompileResponse createEmptyInstance() => create();
  static $pb.PbList<CompileResponse> createRepeated() =>
      $pb.PbList<CompileResponse>();
  @$core.pragma('dart2js:noInline')
  static CompileResponse getDefault() => _defaultInstance ??=
      $pb.GeneratedMessage.$_defaultFor<CompileResponse>(create);
  static CompileResponse? _defaultInstance;

  @$pb.TagNumber(1)
  $core.String get result => $_getSZ(0);
  @$pb.TagNumber(1)
  set result($core.String v) {
    $_setString(0, v);
  }

  @$pb.TagNumber(1)
  $core.bool hasResult() => $_has(0);
  @$pb.TagNumber(1)
  void clearResult() => clearField(1);

  @$pb.TagNumber(2)
  $core.String get sourceMap => $_getSZ(1);
  @$pb.TagNumber(2)
  set sourceMap($core.String v) {
    $_setString(1, v);
  }

  @$pb.TagNumber(2)
  $core.bool hasSourceMap() => $_has(1);
  @$pb.TagNumber(2)
  void clearSourceMap() => clearField(2);

  @$pb.TagNumber(99)
  ErrorMessage get error => $_getN(2);
  @$pb.TagNumber(99)
  set error(ErrorMessage v) {
    setField(99, v);
  }

  @$pb.TagNumber(99)
  $core.bool hasError() => $_has(2);
  @$pb.TagNumber(99)
  void clearError() => clearField(99);
  @$pb.TagNumber(99)
  ErrorMessage ensureError() => $_ensure(2);
}

class CompileDDCResponse extends $pb.GeneratedMessage {
  static final $pb.BuilderInfo _i = $pb.BuilderInfo(
      const $core.bool.fromEnvironment('protobuf.omit_message_names')
          ? ''
          : 'CompileDDCResponse',
      package: const $pb.PackageName(
          $core.bool.fromEnvironment('protobuf.omit_message_names')
              ? ''
              : 'dart_services.api'),
      createEmptyInstance: create)
    ..aOS(
        1,
        const $core.bool.fromEnvironment('protobuf.omit_field_names')
            ? ''
            : 'result')
    ..aOS(2, const $core.bool.fromEnvironment('protobuf.omit_field_names') ? '' : 'modulesBaseUrl',
        protoName: 'modulesBaseUrl')
    ..aOM<ErrorMessage>(
        99,
        const $core.bool.fromEnvironment('protobuf.omit_field_names')
            ? ''
            : 'error',
        subBuilder: ErrorMessage.create)
    ..hasRequiredFields = false;

  CompileDDCResponse._() : super();
  factory CompileDDCResponse({
    $core.String? result,
    $core.String? modulesBaseUrl,
    ErrorMessage? error,
  }) {
    final _result = create();
    if (result != null) {
      _result.result = result;
    }
    if (modulesBaseUrl != null) {
      _result.modulesBaseUrl = modulesBaseUrl;
    }
    if (error != null) {
      _result.error = error;
    }
    return _result;
  }
  factory CompileDDCResponse.fromBuffer($core.List<$core.int> i,
          [$pb.ExtensionRegistry r = $pb.ExtensionRegistry.EMPTY]) =>
      create()..mergeFromBuffer(i, r);
  factory CompileDDCResponse.fromJson($core.String i,
          [$pb.ExtensionRegistry r = $pb.ExtensionRegistry.EMPTY]) =>
      create()..mergeFromJson(i, r);
  @$core.Deprecated('Using this can add significant overhead to your binary. '
      'Use [GeneratedMessageGenericExtensions.deepCopy] instead. '
      'Will be removed in next major version')
  CompileDDCResponse clone() => CompileDDCResponse()..mergeFromMessage(this);
  @$core.Deprecated('Using this can add significant overhead to your binary. '
      'Use [GeneratedMessageGenericExtensions.rebuild] instead. '
      'Will be removed in next major version')
  CompileDDCResponse copyWith(void Function(CompileDDCResponse) updates) =>
      super.copyWith((message) => updates(message as CompileDDCResponse))
          as CompileDDCResponse; // ignore: deprecated_member_use
  $pb.BuilderInfo get info_ => _i;
  @$core.pragma('dart2js:noInline')
  static CompileDDCResponse create() => CompileDDCResponse._();
  CompileDDCResponse createEmptyInstance() => create();
  static $pb.PbList<CompileDDCResponse> createRepeated() =>
      $pb.PbList<CompileDDCResponse>();
  @$core.pragma('dart2js:noInline')
  static CompileDDCResponse getDefault() => _defaultInstance ??=
      $pb.GeneratedMessage.$_defaultFor<CompileDDCResponse>(create);
  static CompileDDCResponse? _defaultInstance;

  @$pb.TagNumber(1)
  $core.String get result => $_getSZ(0);
  @$pb.TagNumber(1)
  set result($core.String v) {
    $_setString(0, v);
  }

  @$pb.TagNumber(1)
  $core.bool hasResult() => $_has(0);
  @$pb.TagNumber(1)
  void clearResult() => clearField(1);

  @$pb.TagNumber(2)
  $core.String get modulesBaseUrl => $_getSZ(1);
  @$pb.TagNumber(2)
  set modulesBaseUrl($core.String v) {
    $_setString(1, v);
  }

  @$pb.TagNumber(2)
  $core.bool hasModulesBaseUrl() => $_has(1);
  @$pb.TagNumber(2)
  void clearModulesBaseUrl() => clearField(2);

  @$pb.TagNumber(99)
  ErrorMessage get error => $_getN(2);
  @$pb.TagNumber(99)
  set error(ErrorMessage v) {
    setField(99, v);
  }

  @$pb.TagNumber(99)
  $core.bool hasError() => $_has(2);
  @$pb.TagNumber(99)
  void clearError() => clearField(99);
  @$pb.TagNumber(99)
  ErrorMessage ensureError() => $_ensure(2);
}

class DocumentResponse extends $pb.GeneratedMessage {
  static final $pb.BuilderInfo _i = $pb.BuilderInfo(
      const $core.bool.fromEnvironment('protobuf.omit_message_names')
          ? ''
          : 'DocumentResponse',
      package: const $pb.PackageName(
          $core.bool.fromEnvironment('protobuf.omit_message_names')
              ? ''
              : 'dart_services.api'),
      createEmptyInstance: create)
    ..m<$core.String, $core.String>(
        1, const $core.bool.fromEnvironment('protobuf.omit_field_names') ? '' : 'info',
        entryClassName: 'DocumentResponse.InfoEntry',
        keyFieldType: $pb.PbFieldType.OS,
        valueFieldType: $pb.PbFieldType.OS,
        packageName: const $pb.PackageName('dart_services.api'))
    ..aOM<ErrorMessage>(
        99,
        const $core.bool.fromEnvironment('protobuf.omit_field_names')
            ? ''
            : 'error',
        subBuilder: ErrorMessage.create)
    ..hasRequiredFields = false;

  DocumentResponse._() : super();
  factory DocumentResponse({
    $core.Map<$core.String, $core.String>? info,
    ErrorMessage? error,
  }) {
    final _result = create();
    if (info != null) {
      _result.info.addAll(info);
    }
    if (error != null) {
      _result.error = error;
    }
    return _result;
  }
  factory DocumentResponse.fromBuffer($core.List<$core.int> i,
          [$pb.ExtensionRegistry r = $pb.ExtensionRegistry.EMPTY]) =>
      create()..mergeFromBuffer(i, r);
  factory DocumentResponse.fromJson($core.String i,
          [$pb.ExtensionRegistry r = $pb.ExtensionRegistry.EMPTY]) =>
      create()..mergeFromJson(i, r);
  @$core.Deprecated('Using this can add significant overhead to your binary. '
      'Use [GeneratedMessageGenericExtensions.deepCopy] instead. '
      'Will be removed in next major version')
  DocumentResponse clone() => DocumentResponse()..mergeFromMessage(this);
  @$core.Deprecated('Using this can add significant overhead to your binary. '
      'Use [GeneratedMessageGenericExtensions.rebuild] instead. '
      'Will be removed in next major version')
  DocumentResponse copyWith(void Function(DocumentResponse) updates) =>
      super.copyWith((message) => updates(message as DocumentResponse))
          as DocumentResponse; // ignore: deprecated_member_use
  $pb.BuilderInfo get info_ => _i;
  @$core.pragma('dart2js:noInline')
  static DocumentResponse create() => DocumentResponse._();
  DocumentResponse createEmptyInstance() => create();
  static $pb.PbList<DocumentResponse> createRepeated() =>
      $pb.PbList<DocumentResponse>();
  @$core.pragma('dart2js:noInline')
  static DocumentResponse getDefault() => _defaultInstance ??=
      $pb.GeneratedMessage.$_defaultFor<DocumentResponse>(create);
  static DocumentResponse? _defaultInstance;

  @$pb.TagNumber(1)
  $core.Map<$core.String, $core.String> get info => $_getMap(0);

  @$pb.TagNumber(99)
  ErrorMessage get error => $_getN(1);
  @$pb.TagNumber(99)
  set error(ErrorMessage v) {
    setField(99, v);
  }

  @$pb.TagNumber(99)
  $core.bool hasError() => $_has(1);
  @$pb.TagNumber(99)
  void clearError() => clearField(99);
  @$pb.TagNumber(99)
  ErrorMessage ensureError() => $_ensure(1);
}

class CompleteResponse extends $pb.GeneratedMessage {
  static final $pb.BuilderInfo _i = $pb.BuilderInfo(
      const $core.bool.fromEnvironment('protobuf.omit_message_names')
          ? ''
          : 'CompleteResponse',
      package: const $pb.PackageName(
          $core.bool.fromEnvironment('protobuf.omit_message_names')
              ? ''
              : 'dart_services.api'),
      createEmptyInstance: create)
    ..a<$core.int>(
        1, const $core.bool.fromEnvironment('protobuf.omit_field_names') ? '' : 'replacementOffset', $pb.PbFieldType.O3,
        protoName: 'replacementOffset')
    ..a<$core.int>(
        2,
        const $core.bool.fromEnvironment('protobuf.omit_field_names') ? '' : 'replacementLength',
        $pb.PbFieldType.O3,
        protoName: 'replacementLength')
    ..pc<Completion>(3, const $core.bool.fromEnvironment('protobuf.omit_field_names') ? '' : 'completions', $pb.PbFieldType.PM, subBuilder: Completion.create)
    ..aOM<ErrorMessage>(99, const $core.bool.fromEnvironment('protobuf.omit_field_names') ? '' : 'error', subBuilder: ErrorMessage.create)
    ..hasRequiredFields = false;

  CompleteResponse._() : super();
  factory CompleteResponse({
    $core.int? replacementOffset,
    $core.int? replacementLength,
    $core.Iterable<Completion>? completions,
    ErrorMessage? error,
  }) {
    final _result = create();
    if (replacementOffset != null) {
      _result.replacementOffset = replacementOffset;
    }
    if (replacementLength != null) {
      _result.replacementLength = replacementLength;
    }
    if (completions != null) {
      _result.completions.addAll(completions);
    }
    if (error != null) {
      _result.error = error;
    }
    return _result;
  }
  factory CompleteResponse.fromBuffer($core.List<$core.int> i,
          [$pb.ExtensionRegistry r = $pb.ExtensionRegistry.EMPTY]) =>
      create()..mergeFromBuffer(i, r);
  factory CompleteResponse.fromJson($core.String i,
          [$pb.ExtensionRegistry r = $pb.ExtensionRegistry.EMPTY]) =>
      create()..mergeFromJson(i, r);
  @$core.Deprecated('Using this can add significant overhead to your binary. '
      'Use [GeneratedMessageGenericExtensions.deepCopy] instead. '
      'Will be removed in next major version')
  CompleteResponse clone() => CompleteResponse()..mergeFromMessage(this);
  @$core.Deprecated('Using this can add significant overhead to your binary. '
      'Use [GeneratedMessageGenericExtensions.rebuild] instead. '
      'Will be removed in next major version')
  CompleteResponse copyWith(void Function(CompleteResponse) updates) =>
      super.copyWith((message) => updates(message as CompleteResponse))
          as CompleteResponse; // ignore: deprecated_member_use
  $pb.BuilderInfo get info_ => _i;
  @$core.pragma('dart2js:noInline')
  static CompleteResponse create() => CompleteResponse._();
  CompleteResponse createEmptyInstance() => create();
  static $pb.PbList<CompleteResponse> createRepeated() =>
      $pb.PbList<CompleteResponse>();
  @$core.pragma('dart2js:noInline')
  static CompleteResponse getDefault() => _defaultInstance ??=
      $pb.GeneratedMessage.$_defaultFor<CompleteResponse>(create);
  static CompleteResponse? _defaultInstance;

  @$pb.TagNumber(1)
  $core.int get replacementOffset => $_getIZ(0);
  @$pb.TagNumber(1)
  set replacementOffset($core.int v) {
    $_setSignedInt32(0, v);
  }

  @$pb.TagNumber(1)
  $core.bool hasReplacementOffset() => $_has(0);
  @$pb.TagNumber(1)
  void clearReplacementOffset() => clearField(1);

  @$pb.TagNumber(2)
  $core.int get replacementLength => $_getIZ(1);
  @$pb.TagNumber(2)
  set replacementLength($core.int v) {
    $_setSignedInt32(1, v);
  }

  @$pb.TagNumber(2)
  $core.bool hasReplacementLength() => $_has(1);
  @$pb.TagNumber(2)
  void clearReplacementLength() => clearField(2);

  @$pb.TagNumber(3)
  $core.List<Completion> get completions => $_getList(2);

  @$pb.TagNumber(99)
  ErrorMessage get error => $_getN(3);
  @$pb.TagNumber(99)
  set error(ErrorMessage v) {
    setField(99, v);
  }

  @$pb.TagNumber(99)
  $core.bool hasError() => $_has(3);
  @$pb.TagNumber(99)
  void clearError() => clearField(99);
  @$pb.TagNumber(99)
  ErrorMessage ensureError() => $_ensure(3);
}

class Completion extends $pb.GeneratedMessage {
  static final $pb.BuilderInfo _i = $pb.BuilderInfo(
      const $core.bool.fromEnvironment('protobuf.omit_message_names')
          ? ''
          : 'Completion',
      package: const $pb.PackageName(
          $core.bool.fromEnvironment('protobuf.omit_message_names')
              ? ''
              : 'dart_services.api'),
      createEmptyInstance: create)
    ..m<$core.String, $core.String>(
        1,
        const $core.bool.fromEnvironment('protobuf.omit_field_names')
            ? ''
            : 'completion',
        entryClassName: 'Completion.CompletionEntry',
        keyFieldType: $pb.PbFieldType.OS,
        valueFieldType: $pb.PbFieldType.OS,
        packageName: const $pb.PackageName('dart_services.api'))
    ..hasRequiredFields = false;

  Completion._() : super();
  factory Completion({
    $core.Map<$core.String, $core.String>? completion,
  }) {
    final _result = create();
    if (completion != null) {
      _result.completion.addAll(completion);
    }
    return _result;
  }
  factory Completion.fromBuffer($core.List<$core.int> i,
          [$pb.ExtensionRegistry r = $pb.ExtensionRegistry.EMPTY]) =>
      create()..mergeFromBuffer(i, r);
  factory Completion.fromJson($core.String i,
          [$pb.ExtensionRegistry r = $pb.ExtensionRegistry.EMPTY]) =>
      create()..mergeFromJson(i, r);
  @$core.Deprecated('Using this can add significant overhead to your binary. '
      'Use [GeneratedMessageGenericExtensions.deepCopy] instead. '
      'Will be removed in next major version')
  Completion clone() => Completion()..mergeFromMessage(this);
  @$core.Deprecated('Using this can add significant overhead to your binary. '
      'Use [GeneratedMessageGenericExtensions.rebuild] instead. '
      'Will be removed in next major version')
  Completion copyWith(void Function(Completion) updates) =>
      super.copyWith((message) => updates(message as Completion))
          as Completion; // ignore: deprecated_member_use
  $pb.BuilderInfo get info_ => _i;
  @$core.pragma('dart2js:noInline')
  static Completion create() => Completion._();
  Completion createEmptyInstance() => create();
  static $pb.PbList<Completion> createRepeated() => $pb.PbList<Completion>();
  @$core.pragma('dart2js:noInline')
  static Completion getDefault() => _defaultInstance ??=
      $pb.GeneratedMessage.$_defaultFor<Completion>(create);
  static Completion? _defaultInstance;

  @$pb.TagNumber(1)
  $core.Map<$core.String, $core.String> get completion => $_getMap(0);
}

class FixesResponse extends $pb.GeneratedMessage {
  static final $pb.BuilderInfo _i = $pb.BuilderInfo(
      const $core.bool.fromEnvironment('protobuf.omit_message_names')
          ? ''
          : 'FixesResponse',
      package: const $pb.PackageName(
          $core.bool.fromEnvironment('protobuf.omit_message_names')
              ? ''
              : 'dart_services.api'),
      createEmptyInstance: create)
    ..pc<ProblemAndFixes>(
        1,
        const $core.bool.fromEnvironment('protobuf.omit_field_names')
            ? ''
            : 'fixes',
        $pb.PbFieldType.PM,
        subBuilder: ProblemAndFixes.create)
    ..aOM<ErrorMessage>(
        99, const $core.bool.fromEnvironment('protobuf.omit_field_names') ? '' : 'error',
        subBuilder: ErrorMessage.create)
    ..hasRequiredFields = false;

  FixesResponse._() : super();
  factory FixesResponse({
    $core.Iterable<ProblemAndFixes>? fixes,
    ErrorMessage? error,
  }) {
    final _result = create();
    if (fixes != null) {
      _result.fixes.addAll(fixes);
    }
    if (error != null) {
      _result.error = error;
    }
    return _result;
  }
  factory FixesResponse.fromBuffer($core.List<$core.int> i,
          [$pb.ExtensionRegistry r = $pb.ExtensionRegistry.EMPTY]) =>
      create()..mergeFromBuffer(i, r);
  factory FixesResponse.fromJson($core.String i,
          [$pb.ExtensionRegistry r = $pb.ExtensionRegistry.EMPTY]) =>
      create()..mergeFromJson(i, r);
  @$core.Deprecated('Using this can add significant overhead to your binary. '
      'Use [GeneratedMessageGenericExtensions.deepCopy] instead. '
      'Will be removed in next major version')
  FixesResponse clone() => FixesResponse()..mergeFromMessage(this);
  @$core.Deprecated('Using this can add significant overhead to your binary. '
      'Use [GeneratedMessageGenericExtensions.rebuild] instead. '
      'Will be removed in next major version')
  FixesResponse copyWith(void Function(FixesResponse) updates) =>
      super.copyWith((message) => updates(message as FixesResponse))
          as FixesResponse; // ignore: deprecated_member_use
  $pb.BuilderInfo get info_ => _i;
  @$core.pragma('dart2js:noInline')
  static FixesResponse create() => FixesResponse._();
  FixesResponse createEmptyInstance() => create();
  static $pb.PbList<FixesResponse> createRepeated() =>
      $pb.PbList<FixesResponse>();
  @$core.pragma('dart2js:noInline')
  static FixesResponse getDefault() => _defaultInstance ??=
      $pb.GeneratedMessage.$_defaultFor<FixesResponse>(create);
  static FixesResponse? _defaultInstance;

  @$pb.TagNumber(1)
  $core.List<ProblemAndFixes> get fixes => $_getList(0);

  @$pb.TagNumber(99)
  ErrorMessage get error => $_getN(1);
  @$pb.TagNumber(99)
  set error(ErrorMessage v) {
    setField(99, v);
  }

  @$pb.TagNumber(99)
  $core.bool hasError() => $_has(1);
  @$pb.TagNumber(99)
  void clearError() => clearField(99);
  @$pb.TagNumber(99)
  ErrorMessage ensureError() => $_ensure(1);
}

class ProblemAndFixes extends $pb.GeneratedMessage {
  static final $pb.BuilderInfo _i = $pb.BuilderInfo(
      const $core.bool.fromEnvironment('protobuf.omit_message_names')
          ? ''
          : 'ProblemAndFixes',
      package: const $pb.PackageName(
          $core.bool.fromEnvironment('protobuf.omit_message_names')
              ? ''
              : 'dart_services.api'),
      createEmptyInstance: create)
    ..pc<CandidateFix>(
        1,
        const $core.bool.fromEnvironment('protobuf.omit_field_names')
            ? ''
            : 'fixes',
        $pb.PbFieldType.PM,
        subBuilder: CandidateFix.create)
    ..aOS(2, const $core.bool.fromEnvironment('protobuf.omit_field_names') ? '' : 'problemMessage',
        protoName: 'problemMessage')
    ..a<$core.int>(3, const $core.bool.fromEnvironment('protobuf.omit_field_names') ? '' : 'offset', $pb.PbFieldType.O3)
    ..a<$core.int>(4, const $core.bool.fromEnvironment('protobuf.omit_field_names') ? '' : 'length', $pb.PbFieldType.O3)
    ..hasRequiredFields = false;

  ProblemAndFixes._() : super();
  factory ProblemAndFixes({
    $core.Iterable<CandidateFix>? fixes,
    $core.String? problemMessage,
    $core.int? offset,
    $core.int? length,
  }) {
    final _result = create();
    if (fixes != null) {
      _result.fixes.addAll(fixes);
    }
    if (problemMessage != null) {
      _result.problemMessage = problemMessage;
    }
    if (offset != null) {
      _result.offset = offset;
    }
    if (length != null) {
      _result.length = length;
    }
    return _result;
  }
  factory ProblemAndFixes.fromBuffer($core.List<$core.int> i,
          [$pb.ExtensionRegistry r = $pb.ExtensionRegistry.EMPTY]) =>
      create()..mergeFromBuffer(i, r);
  factory ProblemAndFixes.fromJson($core.String i,
          [$pb.ExtensionRegistry r = $pb.ExtensionRegistry.EMPTY]) =>
      create()..mergeFromJson(i, r);
  @$core.Deprecated('Using this can add significant overhead to your binary. '
      'Use [GeneratedMessageGenericExtensions.deepCopy] instead. '
      'Will be removed in next major version')
  ProblemAndFixes clone() => ProblemAndFixes()..mergeFromMessage(this);
  @$core.Deprecated('Using this can add significant overhead to your binary. '
      'Use [GeneratedMessageGenericExtensions.rebuild] instead. '
      'Will be removed in next major version')
  ProblemAndFixes copyWith(void Function(ProblemAndFixes) updates) =>
      super.copyWith((message) => updates(message as ProblemAndFixes))
          as ProblemAndFixes; // ignore: deprecated_member_use
  $pb.BuilderInfo get info_ => _i;
  @$core.pragma('dart2js:noInline')
  static ProblemAndFixes create() => ProblemAndFixes._();
  ProblemAndFixes createEmptyInstance() => create();
  static $pb.PbList<ProblemAndFixes> createRepeated() =>
      $pb.PbList<ProblemAndFixes>();
  @$core.pragma('dart2js:noInline')
  static ProblemAndFixes getDefault() => _defaultInstance ??=
      $pb.GeneratedMessage.$_defaultFor<ProblemAndFixes>(create);
  static ProblemAndFixes? _defaultInstance;

  @$pb.TagNumber(1)
  $core.List<CandidateFix> get fixes => $_getList(0);

  @$pb.TagNumber(2)
  $core.String get problemMessage => $_getSZ(1);
  @$pb.TagNumber(2)
  set problemMessage($core.String v) {
    $_setString(1, v);
  }

  @$pb.TagNumber(2)
  $core.bool hasProblemMessage() => $_has(1);
  @$pb.TagNumber(2)
  void clearProblemMessage() => clearField(2);

  @$pb.TagNumber(3)
  $core.int get offset => $_getIZ(2);
  @$pb.TagNumber(3)
  set offset($core.int v) {
    $_setSignedInt32(2, v);
  }

  @$pb.TagNumber(3)
  $core.bool hasOffset() => $_has(2);
  @$pb.TagNumber(3)
  void clearOffset() => clearField(3);

  @$pb.TagNumber(4)
  $core.int get length => $_getIZ(3);
  @$pb.TagNumber(4)
  set length($core.int v) {
    $_setSignedInt32(3, v);
  }

  @$pb.TagNumber(4)
  $core.bool hasLength() => $_has(3);
  @$pb.TagNumber(4)
  void clearLength() => clearField(4);
}

class CandidateFix extends $pb.GeneratedMessage {
  static final $pb.BuilderInfo _i = $pb.BuilderInfo(const $core.bool.fromEnvironment('protobuf.omit_message_names') ? '' : 'CandidateFix',
      package: const $pb.PackageName(
          $core.bool.fromEnvironment('protobuf.omit_message_names')
              ? ''
              : 'dart_services.api'),
      createEmptyInstance: create)
    ..aOS(
        1,
        const $core.bool.fromEnvironment('protobuf.omit_field_names')
            ? ''
            : 'message')
    ..pc<SourceEdit>(
        2, const $core.bool.fromEnvironment('protobuf.omit_field_names') ? '' : 'edits', $pb.PbFieldType.PM,
        subBuilder: SourceEdit.create)
    ..a<$core.int>(
        3, const $core.bool.fromEnvironment('protobuf.omit_field_names') ? '' : 'selectionOffset', $pb.PbFieldType.O3,
        protoName: 'selectionOffset')
    ..pc<LinkedEditGroup>(
        4,
        const $core.bool.fromEnvironment('protobuf.omit_field_names') ? '' : 'linkedEditGroups',
        $pb.PbFieldType.PM,
        protoName: 'linkedEditGroups',
        subBuilder: LinkedEditGroup.create)
    ..hasRequiredFields = false;

  CandidateFix._() : super();
  factory CandidateFix({
    $core.String? message,
    $core.Iterable<SourceEdit>? edits,
    $core.int? selectionOffset,
    $core.Iterable<LinkedEditGroup>? linkedEditGroups,
  }) {
    final _result = create();
    if (message != null) {
      _result.message = message;
    }
    if (edits != null) {
      _result.edits.addAll(edits);
    }
    if (selectionOffset != null) {
      _result.selectionOffset = selectionOffset;
    }
    if (linkedEditGroups != null) {
      _result.linkedEditGroups.addAll(linkedEditGroups);
    }
    return _result;
  }
  factory CandidateFix.fromBuffer($core.List<$core.int> i,
          [$pb.ExtensionRegistry r = $pb.ExtensionRegistry.EMPTY]) =>
      create()..mergeFromBuffer(i, r);
  factory CandidateFix.fromJson($core.String i,
          [$pb.ExtensionRegistry r = $pb.ExtensionRegistry.EMPTY]) =>
      create()..mergeFromJson(i, r);
  @$core.Deprecated('Using this can add significant overhead to your binary. '
      'Use [GeneratedMessageGenericExtensions.deepCopy] instead. '
      'Will be removed in next major version')
  CandidateFix clone() => CandidateFix()..mergeFromMessage(this);
  @$core.Deprecated('Using this can add significant overhead to your binary. '
      'Use [GeneratedMessageGenericExtensions.rebuild] instead. '
      'Will be removed in next major version')
  CandidateFix copyWith(void Function(CandidateFix) updates) =>
      super.copyWith((message) => updates(message as CandidateFix))
          as CandidateFix; // ignore: deprecated_member_use
  $pb.BuilderInfo get info_ => _i;
  @$core.pragma('dart2js:noInline')
  static CandidateFix create() => CandidateFix._();
  CandidateFix createEmptyInstance() => create();
  static $pb.PbList<CandidateFix> createRepeated() =>
      $pb.PbList<CandidateFix>();
  @$core.pragma('dart2js:noInline')
  static CandidateFix getDefault() => _defaultInstance ??=
      $pb.GeneratedMessage.$_defaultFor<CandidateFix>(create);
  static CandidateFix? _defaultInstance;

  @$pb.TagNumber(1)
  $core.String get message => $_getSZ(0);
  @$pb.TagNumber(1)
  set message($core.String v) {
    $_setString(0, v);
  }

  @$pb.TagNumber(1)
  $core.bool hasMessage() => $_has(0);
  @$pb.TagNumber(1)
  void clearMessage() => clearField(1);

  @$pb.TagNumber(2)
  $core.List<SourceEdit> get edits => $_getList(1);

  @$pb.TagNumber(3)
  $core.int get selectionOffset => $_getIZ(2);
  @$pb.TagNumber(3)
  set selectionOffset($core.int v) {
    $_setSignedInt32(2, v);
  }

  @$pb.TagNumber(3)
  $core.bool hasSelectionOffset() => $_has(2);
  @$pb.TagNumber(3)
  void clearSelectionOffset() => clearField(3);

  @$pb.TagNumber(4)
  $core.List<LinkedEditGroup> get linkedEditGroups => $_getList(3);
}

class SourceEdit extends $pb.GeneratedMessage {
  static final $pb.BuilderInfo _i = $pb.BuilderInfo(
      const $core.bool.fromEnvironment('protobuf.omit_message_names')
          ? ''
          : 'SourceEdit',
      package: const $pb.PackageName(
          $core.bool.fromEnvironment('protobuf.omit_message_names')
              ? ''
              : 'dart_services.api'),
      createEmptyInstance: create)
    ..a<$core.int>(
        1,
        const $core.bool.fromEnvironment('protobuf.omit_field_names')
            ? ''
            : 'offset',
        $pb.PbFieldType.O3)
    ..a<$core.int>(
        2,
        const $core.bool.fromEnvironment('protobuf.omit_field_names')
            ? ''
            : 'length',
        $pb.PbFieldType.O3)
    ..aOS(3,
        const $core.bool.fromEnvironment('protobuf.omit_field_names') ? '' : 'replacement')
    ..hasRequiredFields = false;

  SourceEdit._() : super();
  factory SourceEdit({
    $core.int? offset,
    $core.int? length,
    $core.String? replacement,
  }) {
    final _result = create();
    if (offset != null) {
      _result.offset = offset;
    }
    if (length != null) {
      _result.length = length;
    }
    if (replacement != null) {
      _result.replacement = replacement;
    }
    return _result;
  }
  factory SourceEdit.fromBuffer($core.List<$core.int> i,
          [$pb.ExtensionRegistry r = $pb.ExtensionRegistry.EMPTY]) =>
      create()..mergeFromBuffer(i, r);
  factory SourceEdit.fromJson($core.String i,
          [$pb.ExtensionRegistry r = $pb.ExtensionRegistry.EMPTY]) =>
      create()..mergeFromJson(i, r);
  @$core.Deprecated('Using this can add significant overhead to your binary. '
      'Use [GeneratedMessageGenericExtensions.deepCopy] instead. '
      'Will be removed in next major version')
  SourceEdit clone() => SourceEdit()..mergeFromMessage(this);
  @$core.Deprecated('Using this can add significant overhead to your binary. '
      'Use [GeneratedMessageGenericExtensions.rebuild] instead. '
      'Will be removed in next major version')
  SourceEdit copyWith(void Function(SourceEdit) updates) =>
      super.copyWith((message) => updates(message as SourceEdit))
          as SourceEdit; // ignore: deprecated_member_use
  $pb.BuilderInfo get info_ => _i;
  @$core.pragma('dart2js:noInline')
  static SourceEdit create() => SourceEdit._();
  SourceEdit createEmptyInstance() => create();
  static $pb.PbList<SourceEdit> createRepeated() => $pb.PbList<SourceEdit>();
  @$core.pragma('dart2js:noInline')
  static SourceEdit getDefault() => _defaultInstance ??=
      $pb.GeneratedMessage.$_defaultFor<SourceEdit>(create);
  static SourceEdit? _defaultInstance;

  @$pb.TagNumber(1)
  $core.int get offset => $_getIZ(0);
  @$pb.TagNumber(1)
  set offset($core.int v) {
    $_setSignedInt32(0, v);
  }

  @$pb.TagNumber(1)
  $core.bool hasOffset() => $_has(0);
  @$pb.TagNumber(1)
  void clearOffset() => clearField(1);

  @$pb.TagNumber(2)
  $core.int get length => $_getIZ(1);
  @$pb.TagNumber(2)
  set length($core.int v) {
    $_setSignedInt32(1, v);
  }

  @$pb.TagNumber(2)
  $core.bool hasLength() => $_has(1);
  @$pb.TagNumber(2)
  void clearLength() => clearField(2);

  @$pb.TagNumber(3)
  $core.String get replacement => $_getSZ(2);
  @$pb.TagNumber(3)
  set replacement($core.String v) {
    $_setString(2, v);
  }

  @$pb.TagNumber(3)
  $core.bool hasReplacement() => $_has(2);
  @$pb.TagNumber(3)
  void clearReplacement() => clearField(3);
}

class LinkedEditGroup extends $pb.GeneratedMessage {
  static final $pb.BuilderInfo _i = $pb.BuilderInfo(
      const $core.bool.fromEnvironment('protobuf.omit_message_names')
          ? ''
          : 'LinkedEditGroup',
      package: const $pb.PackageName($core.bool.fromEnvironment('protobuf.omit_message_names')
          ? ''
          : 'dart_services.api'),
      createEmptyInstance: create)
    ..p<$core.int>(
        1,
        const $core.bool.fromEnvironment('protobuf.omit_field_names')
            ? ''
            : 'positions',
        $pb.PbFieldType.P3)
    ..a<$core.int>(
        2,
        const $core.bool.fromEnvironment('protobuf.omit_field_names')
            ? ''
            : 'length',
        $pb.PbFieldType.O3)
    ..pc<LinkedEditSuggestion>(
        3,
        const $core.bool.fromEnvironment('protobuf.omit_field_names') ? '' : 'suggestions',
        $pb.PbFieldType.PM,
        subBuilder: LinkedEditSuggestion.create)
    ..hasRequiredFields = false;

  LinkedEditGroup._() : super();
  factory LinkedEditGroup({
    $core.Iterable<$core.int>? positions,
    $core.int? length,
    $core.Iterable<LinkedEditSuggestion>? suggestions,
  }) {
    final _result = create();
    if (positions != null) {
      _result.positions.addAll(positions);
    }
    if (length != null) {
      _result.length = length;
    }
    if (suggestions != null) {
      _result.suggestions.addAll(suggestions);
    }
    return _result;
  }
  factory LinkedEditGroup.fromBuffer($core.List<$core.int> i,
          [$pb.ExtensionRegistry r = $pb.ExtensionRegistry.EMPTY]) =>
      create()..mergeFromBuffer(i, r);
  factory LinkedEditGroup.fromJson($core.String i,
          [$pb.ExtensionRegistry r = $pb.ExtensionRegistry.EMPTY]) =>
      create()..mergeFromJson(i, r);
  @$core.Deprecated('Using this can add significant overhead to your binary. '
      'Use [GeneratedMessageGenericExtensions.deepCopy] instead. '
      'Will be removed in next major version')
  LinkedEditGroup clone() => LinkedEditGroup()..mergeFromMessage(this);
  @$core.Deprecated('Using this can add significant overhead to your binary. '
      'Use [GeneratedMessageGenericExtensions.rebuild] instead. '
      'Will be removed in next major version')
  LinkedEditGroup copyWith(void Function(LinkedEditGroup) updates) =>
      super.copyWith((message) => updates(message as LinkedEditGroup))
          as LinkedEditGroup; // ignore: deprecated_member_use
  $pb.BuilderInfo get info_ => _i;
  @$core.pragma('dart2js:noInline')
  static LinkedEditGroup create() => LinkedEditGroup._();
  LinkedEditGroup createEmptyInstance() => create();
  static $pb.PbList<LinkedEditGroup> createRepeated() =>
      $pb.PbList<LinkedEditGroup>();
  @$core.pragma('dart2js:noInline')
  static LinkedEditGroup getDefault() => _defaultInstance ??=
      $pb.GeneratedMessage.$_defaultFor<LinkedEditGroup>(create);
  static LinkedEditGroup? _defaultInstance;

  @$pb.TagNumber(1)
  $core.List<$core.int> get positions => $_getList(0);

  @$pb.TagNumber(2)
  $core.int get length => $_getIZ(1);
  @$pb.TagNumber(2)
  set length($core.int v) {
    $_setSignedInt32(1, v);
  }

  @$pb.TagNumber(2)
  $core.bool hasLength() => $_has(1);
  @$pb.TagNumber(2)
  void clearLength() => clearField(2);

  @$pb.TagNumber(3)
  $core.List<LinkedEditSuggestion> get suggestions => $_getList(2);
}

class LinkedEditSuggestion extends $pb.GeneratedMessage {
  static final $pb.BuilderInfo _i = $pb.BuilderInfo(
      const $core.bool.fromEnvironment('protobuf.omit_message_names')
          ? ''
          : 'LinkedEditSuggestion',
      package: const $pb.PackageName(
          $core.bool.fromEnvironment('protobuf.omit_message_names')
              ? ''
              : 'dart_services.api'),
      createEmptyInstance: create)
    ..aOS(
        1,
        const $core.bool.fromEnvironment('protobuf.omit_field_names')
            ? ''
            : 'value')
    ..aOS(
        2,
        const $core.bool.fromEnvironment('protobuf.omit_field_names')
            ? ''
            : 'kind')
    ..hasRequiredFields = false;

  LinkedEditSuggestion._() : super();
  factory LinkedEditSuggestion({
    $core.String? value,
    $core.String? kind,
  }) {
    final _result = create();
    if (value != null) {
      _result.value = value;
    }
    if (kind != null) {
      _result.kind = kind;
    }
    return _result;
  }
  factory LinkedEditSuggestion.fromBuffer($core.List<$core.int> i,
          [$pb.ExtensionRegistry r = $pb.ExtensionRegistry.EMPTY]) =>
      create()..mergeFromBuffer(i, r);
  factory LinkedEditSuggestion.fromJson($core.String i,
          [$pb.ExtensionRegistry r = $pb.ExtensionRegistry.EMPTY]) =>
      create()..mergeFromJson(i, r);
  @$core.Deprecated('Using this can add significant overhead to your binary. '
      'Use [GeneratedMessageGenericExtensions.deepCopy] instead. '
      'Will be removed in next major version')
  LinkedEditSuggestion clone() =>
      LinkedEditSuggestion()..mergeFromMessage(this);
  @$core.Deprecated('Using this can add significant overhead to your binary. '
      'Use [GeneratedMessageGenericExtensions.rebuild] instead. '
      'Will be removed in next major version')
  LinkedEditSuggestion copyWith(void Function(LinkedEditSuggestion) updates) =>
      super.copyWith((message) => updates(message as LinkedEditSuggestion))
          as LinkedEditSuggestion; // ignore: deprecated_member_use
  $pb.BuilderInfo get info_ => _i;
  @$core.pragma('dart2js:noInline')
  static LinkedEditSuggestion create() => LinkedEditSuggestion._();
  LinkedEditSuggestion createEmptyInstance() => create();
  static $pb.PbList<LinkedEditSuggestion> createRepeated() =>
      $pb.PbList<LinkedEditSuggestion>();
  @$core.pragma('dart2js:noInline')
  static LinkedEditSuggestion getDefault() => _defaultInstance ??=
      $pb.GeneratedMessage.$_defaultFor<LinkedEditSuggestion>(create);
  static LinkedEditSuggestion? _defaultInstance;

  @$pb.TagNumber(1)
  $core.String get value => $_getSZ(0);
  @$pb.TagNumber(1)
  set value($core.String v) {
    $_setString(0, v);
  }

  @$pb.TagNumber(1)
  $core.bool hasValue() => $_has(0);
  @$pb.TagNumber(1)
  void clearValue() => clearField(1);

  @$pb.TagNumber(2)
  $core.String get kind => $_getSZ(1);
  @$pb.TagNumber(2)
  set kind($core.String v) {
    $_setString(1, v);
  }

  @$pb.TagNumber(2)
  $core.bool hasKind() => $_has(1);
  @$pb.TagNumber(2)
  void clearKind() => clearField(2);
}

class FormatResponse extends $pb.GeneratedMessage {
  static final $pb.BuilderInfo _i = $pb.BuilderInfo(
      const $core.bool.fromEnvironment('protobuf.omit_message_names')
          ? ''
          : 'FormatResponse',
      package: const $pb.PackageName(
          $core.bool.fromEnvironment('protobuf.omit_message_names')
              ? ''
              : 'dart_services.api'),
      createEmptyInstance: create)
    ..aOS(
        1, const $core.bool.fromEnvironment('protobuf.omit_field_names') ? '' : 'newString',
        protoName: 'newString')
    ..a<$core.int>(
        2,
        const $core.bool.fromEnvironment('protobuf.omit_field_names')
            ? ''
            : 'offset',
        $pb.PbFieldType.O3)
    ..aOM<ErrorMessage>(
        99, const $core.bool.fromEnvironment('protobuf.omit_field_names') ? '' : 'error',
        subBuilder: ErrorMessage.create)
    ..hasRequiredFields = false;

  FormatResponse._() : super();
  factory FormatResponse({
    $core.String? newString,
    $core.int? offset,
    ErrorMessage? error,
  }) {
    final _result = create();
    if (newString != null) {
      _result.newString = newString;
    }
    if (offset != null) {
      _result.offset = offset;
    }
    if (error != null) {
      _result.error = error;
    }
    return _result;
  }
  factory FormatResponse.fromBuffer($core.List<$core.int> i,
          [$pb.ExtensionRegistry r = $pb.ExtensionRegistry.EMPTY]) =>
      create()..mergeFromBuffer(i, r);
  factory FormatResponse.fromJson($core.String i,
          [$pb.ExtensionRegistry r = $pb.ExtensionRegistry.EMPTY]) =>
      create()..mergeFromJson(i, r);
  @$core.Deprecated('Using this can add significant overhead to your binary. '
      'Use [GeneratedMessageGenericExtensions.deepCopy] instead. '
      'Will be removed in next major version')
  FormatResponse clone() => FormatResponse()..mergeFromMessage(this);
  @$core.Deprecated('Using this can add significant overhead to your binary. '
      'Use [GeneratedMessageGenericExtensions.rebuild] instead. '
      'Will be removed in next major version')
  FormatResponse copyWith(void Function(FormatResponse) updates) =>
      super.copyWith((message) => updates(message as FormatResponse))
          as FormatResponse; // ignore: deprecated_member_use
  $pb.BuilderInfo get info_ => _i;
  @$core.pragma('dart2js:noInline')
  static FormatResponse create() => FormatResponse._();
  FormatResponse createEmptyInstance() => create();
  static $pb.PbList<FormatResponse> createRepeated() =>
      $pb.PbList<FormatResponse>();
  @$core.pragma('dart2js:noInline')
  static FormatResponse getDefault() => _defaultInstance ??=
      $pb.GeneratedMessage.$_defaultFor<FormatResponse>(create);
  static FormatResponse? _defaultInstance;

  @$pb.TagNumber(1)
  $core.String get newString => $_getSZ(0);
  @$pb.TagNumber(1)
  set newString($core.String v) {
    $_setString(0, v);
  }

  @$pb.TagNumber(1)
  $core.bool hasNewString() => $_has(0);
  @$pb.TagNumber(1)
  void clearNewString() => clearField(1);

  @$pb.TagNumber(2)
  $core.int get offset => $_getIZ(1);
  @$pb.TagNumber(2)
  set offset($core.int v) {
    $_setSignedInt32(1, v);
  }

  @$pb.TagNumber(2)
  $core.bool hasOffset() => $_has(1);
  @$pb.TagNumber(2)
  void clearOffset() => clearField(2);

  @$pb.TagNumber(99)
  ErrorMessage get error => $_getN(2);
  @$pb.TagNumber(99)
  set error(ErrorMessage v) {
    setField(99, v);
  }

  @$pb.TagNumber(99)
  $core.bool hasError() => $_has(2);
  @$pb.TagNumber(99)
  void clearError() => clearField(99);
  @$pb.TagNumber(99)
  ErrorMessage ensureError() => $_ensure(2);
}

class AssistsResponse extends $pb.GeneratedMessage {
  static final $pb.BuilderInfo _i = $pb.BuilderInfo(
      const $core.bool.fromEnvironment('protobuf.omit_message_names')
          ? ''
          : 'AssistsResponse',
      package: const $pb.PackageName(
          $core.bool.fromEnvironment('protobuf.omit_message_names')
              ? ''
              : 'dart_services.api'),
      createEmptyInstance: create)
    ..pc<CandidateFix>(
        1,
        const $core.bool.fromEnvironment('protobuf.omit_field_names')
            ? ''
            : 'assists',
        $pb.PbFieldType.PM,
        subBuilder: CandidateFix.create)
    ..aOM<ErrorMessage>(
        99, const $core.bool.fromEnvironment('protobuf.omit_field_names') ? '' : 'error',
        subBuilder: ErrorMessage.create)
    ..hasRequiredFields = false;

  AssistsResponse._() : super();
  factory AssistsResponse({
    $core.Iterable<CandidateFix>? assists,
    ErrorMessage? error,
  }) {
    final _result = create();
    if (assists != null) {
      _result.assists.addAll(assists);
    }
    if (error != null) {
      _result.error = error;
    }
    return _result;
  }
  factory AssistsResponse.fromBuffer($core.List<$core.int> i,
          [$pb.ExtensionRegistry r = $pb.ExtensionRegistry.EMPTY]) =>
      create()..mergeFromBuffer(i, r);
  factory AssistsResponse.fromJson($core.String i,
          [$pb.ExtensionRegistry r = $pb.ExtensionRegistry.EMPTY]) =>
      create()..mergeFromJson(i, r);
  @$core.Deprecated('Using this can add significant overhead to your binary. '
      'Use [GeneratedMessageGenericExtensions.deepCopy] instead. '
      'Will be removed in next major version')
  AssistsResponse clone() => AssistsResponse()..mergeFromMessage(this);
  @$core.Deprecated('Using this can add significant overhead to your binary. '
      'Use [GeneratedMessageGenericExtensions.rebuild] instead. '
      'Will be removed in next major version')
  AssistsResponse copyWith(void Function(AssistsResponse) updates) =>
      super.copyWith((message) => updates(message as AssistsResponse))
          as AssistsResponse; // ignore: deprecated_member_use
  $pb.BuilderInfo get info_ => _i;
  @$core.pragma('dart2js:noInline')
  static AssistsResponse create() => AssistsResponse._();
  AssistsResponse createEmptyInstance() => create();
  static $pb.PbList<AssistsResponse> createRepeated() =>
      $pb.PbList<AssistsResponse>();
  @$core.pragma('dart2js:noInline')
  static AssistsResponse getDefault() => _defaultInstance ??=
      $pb.GeneratedMessage.$_defaultFor<AssistsResponse>(create);
  static AssistsResponse? _defaultInstance;

  @$pb.TagNumber(1)
  $core.List<CandidateFix> get assists => $_getList(0);

  @$pb.TagNumber(99)
  ErrorMessage get error => $_getN(1);
  @$pb.TagNumber(99)
  set error(ErrorMessage v) {
    setField(99, v);
  }

  @$pb.TagNumber(99)
  $core.bool hasError() => $_has(1);
  @$pb.TagNumber(99)
  void clearError() => clearField(99);
  @$pb.TagNumber(99)
  ErrorMessage ensureError() => $_ensure(1);
}

class VersionResponse extends $pb.GeneratedMessage {
  static final $pb.BuilderInfo _i = $pb.BuilderInfo(
      const $core.bool.fromEnvironment('protobuf.omit_message_names')
          ? ''
          : 'VersionResponse',
      package: const $pb.PackageName(
          $core.bool.fromEnvironment('protobuf.omit_message_names')
              ? ''
              : 'dart_services.api'),
      createEmptyInstance: create)
    ..aOS(1, const $core.bool.fromEnvironment('protobuf.omit_field_names') ? '' : 'sdkVersion',
        protoName: 'sdkVersion')
    ..aOS(2, const $core.bool.fromEnvironment('protobuf.omit_field_names') ? '' : 'sdkVersionFull',
        protoName: 'sdkVersionFull')
    ..aOS(3, const $core.bool.fromEnvironment('protobuf.omit_field_names') ? '' : 'runtimeVersion',
        protoName: 'runtimeVersion')
    ..aOS(4, const $core.bool.fromEnvironment('protobuf.omit_field_names') ? '' : 'appEngineVersion',
        protoName: 'appEngineVersion')
    ..aOS(5, const $core.bool.fromEnvironment('protobuf.omit_field_names') ? '' : 'servicesVersion', protoName: 'servicesVersion')
    ..aOS(6, const $core.bool.fromEnvironment('protobuf.omit_field_names') ? '' : 'flutterVersion', protoName: 'flutterVersion')
    ..aOS(7, const $core.bool.fromEnvironment('protobuf.omit_field_names') ? '' : 'flutterDartVersion', protoName: 'flutterDartVersion')
    ..aOS(8, const $core.bool.fromEnvironment('protobuf.omit_field_names') ? '' : 'flutterDartVersionFull', protoName: 'flutterDartVersionFull')
    ..aOM<ErrorMessage>(99, const $core.bool.fromEnvironment('protobuf.omit_field_names') ? '' : 'error', subBuilder: ErrorMessage.create)
    ..hasRequiredFields = false;

  VersionResponse._() : super();
  factory VersionResponse({
    $core.String? sdkVersion,
    $core.String? sdkVersionFull,
    $core.String? runtimeVersion,
    $core.String? appEngineVersion,
    $core.String? servicesVersion,
    $core.String? flutterVersion,
    $core.String? flutterDartVersion,
    $core.String? flutterDartVersionFull,
    ErrorMessage? error,
  }) {
    final _result = create();
    if (sdkVersion != null) {
      _result.sdkVersion = sdkVersion;
    }
    if (sdkVersionFull != null) {
      _result.sdkVersionFull = sdkVersionFull;
    }
    if (runtimeVersion != null) {
      _result.runtimeVersion = runtimeVersion;
    }
    if (appEngineVersion != null) {
      _result.appEngineVersion = appEngineVersion;
    }
    if (servicesVersion != null) {
      _result.servicesVersion = servicesVersion;
    }
    if (flutterVersion != null) {
      _result.flutterVersion = flutterVersion;
    }
    if (flutterDartVersion != null) {
      _result.flutterDartVersion = flutterDartVersion;
    }
    if (flutterDartVersionFull != null) {
      _result.flutterDartVersionFull = flutterDartVersionFull;
    }
    if (error != null) {
      _result.error = error;
    }
    return _result;
  }
  factory VersionResponse.fromBuffer($core.List<$core.int> i,
          [$pb.ExtensionRegistry r = $pb.ExtensionRegistry.EMPTY]) =>
      create()..mergeFromBuffer(i, r);
  factory VersionResponse.fromJson($core.String i,
          [$pb.ExtensionRegistry r = $pb.ExtensionRegistry.EMPTY]) =>
      create()..mergeFromJson(i, r);
  @$core.Deprecated('Using this can add significant overhead to your binary. '
      'Use [GeneratedMessageGenericExtensions.deepCopy] instead. '
      'Will be removed in next major version')
  VersionResponse clone() => VersionResponse()..mergeFromMessage(this);
  @$core.Deprecated('Using this can add significant overhead to your binary. '
      'Use [GeneratedMessageGenericExtensions.rebuild] instead. '
      'Will be removed in next major version')
  VersionResponse copyWith(void Function(VersionResponse) updates) =>
      super.copyWith((message) => updates(message as VersionResponse))
          as VersionResponse; // ignore: deprecated_member_use
  $pb.BuilderInfo get info_ => _i;
  @$core.pragma('dart2js:noInline')
  static VersionResponse create() => VersionResponse._();
  VersionResponse createEmptyInstance() => create();
  static $pb.PbList<VersionResponse> createRepeated() =>
      $pb.PbList<VersionResponse>();
  @$core.pragma('dart2js:noInline')
  static VersionResponse getDefault() => _defaultInstance ??=
      $pb.GeneratedMessage.$_defaultFor<VersionResponse>(create);
  static VersionResponse? _defaultInstance;

  @$pb.TagNumber(1)
  $core.String get sdkVersion => $_getSZ(0);
  @$pb.TagNumber(1)
  set sdkVersion($core.String v) {
    $_setString(0, v);
  }

  @$pb.TagNumber(1)
  $core.bool hasSdkVersion() => $_has(0);
  @$pb.TagNumber(1)
  void clearSdkVersion() => clearField(1);

  @$pb.TagNumber(2)
  $core.String get sdkVersionFull => $_getSZ(1);
  @$pb.TagNumber(2)
  set sdkVersionFull($core.String v) {
    $_setString(1, v);
  }

  @$pb.TagNumber(2)
  $core.bool hasSdkVersionFull() => $_has(1);
  @$pb.TagNumber(2)
  void clearSdkVersionFull() => clearField(2);

  @$pb.TagNumber(3)
  $core.String get runtimeVersion => $_getSZ(2);
  @$pb.TagNumber(3)
  set runtimeVersion($core.String v) {
    $_setString(2, v);
  }

  @$pb.TagNumber(3)
  $core.bool hasRuntimeVersion() => $_has(2);
  @$pb.TagNumber(3)
  void clearRuntimeVersion() => clearField(3);

  @$pb.TagNumber(4)
  $core.String get appEngineVersion => $_getSZ(3);
  @$pb.TagNumber(4)
  set appEngineVersion($core.String v) {
    $_setString(3, v);
  }

  @$pb.TagNumber(4)
  $core.bool hasAppEngineVersion() => $_has(3);
  @$pb.TagNumber(4)
  void clearAppEngineVersion() => clearField(4);

  @$pb.TagNumber(5)
  $core.String get servicesVersion => $_getSZ(4);
  @$pb.TagNumber(5)
  set servicesVersion($core.String v) {
    $_setString(4, v);
  }

  @$pb.TagNumber(5)
  $core.bool hasServicesVersion() => $_has(4);
  @$pb.TagNumber(5)
  void clearServicesVersion() => clearField(5);

  @$pb.TagNumber(6)
  $core.String get flutterVersion => $_getSZ(5);
  @$pb.TagNumber(6)
  set flutterVersion($core.String v) {
    $_setString(5, v);
  }

  @$pb.TagNumber(6)
  $core.bool hasFlutterVersion() => $_has(5);
  @$pb.TagNumber(6)
  void clearFlutterVersion() => clearField(6);

  @$pb.TagNumber(7)
  $core.String get flutterDartVersion => $_getSZ(6);
  @$pb.TagNumber(7)
  set flutterDartVersion($core.String v) {
    $_setString(6, v);
  }

  @$pb.TagNumber(7)
  $core.bool hasFlutterDartVersion() => $_has(6);
  @$pb.TagNumber(7)
  void clearFlutterDartVersion() => clearField(7);

  @$pb.TagNumber(8)
  $core.String get flutterDartVersionFull => $_getSZ(7);
  @$pb.TagNumber(8)
  set flutterDartVersionFull($core.String v) {
    $_setString(7, v);
  }

  @$pb.TagNumber(8)
  $core.bool hasFlutterDartVersionFull() => $_has(7);
  @$pb.TagNumber(8)
  void clearFlutterDartVersionFull() => clearField(8);

  @$pb.TagNumber(99)
  ErrorMessage get error => $_getN(8);
  @$pb.TagNumber(99)
  set error(ErrorMessage v) {
    setField(99, v);
  }

  @$pb.TagNumber(99)
  $core.bool hasError() => $_has(8);
  @$pb.TagNumber(99)
  void clearError() => clearField(99);
  @$pb.TagNumber(99)
  ErrorMessage ensureError() => $_ensure(8);
}

class BadRequest extends $pb.GeneratedMessage {
  static final $pb.BuilderInfo _i = $pb.BuilderInfo(
      const $core.bool.fromEnvironment('protobuf.omit_message_names')
          ? ''
          : 'BadRequest',
      package: const $pb.PackageName(
          $core.bool.fromEnvironment('protobuf.omit_message_names')
              ? ''
              : 'dart_services.api'),
      createEmptyInstance: create)
    ..aOM<ErrorMessage>(
        99,
        const $core.bool.fromEnvironment('protobuf.omit_field_names')
            ? ''
            : 'error',
        subBuilder: ErrorMessage.create)
    ..hasRequiredFields = false;

  BadRequest._() : super();
  factory BadRequest({
    ErrorMessage? error,
  }) {
    final _result = create();
    if (error != null) {
      _result.error = error;
    }
    return _result;
  }
  factory BadRequest.fromBuffer($core.List<$core.int> i,
          [$pb.ExtensionRegistry r = $pb.ExtensionRegistry.EMPTY]) =>
      create()..mergeFromBuffer(i, r);
  factory BadRequest.fromJson($core.String i,
          [$pb.ExtensionRegistry r = $pb.ExtensionRegistry.EMPTY]) =>
      create()..mergeFromJson(i, r);
  @$core.Deprecated('Using this can add significant overhead to your binary. '
      'Use [GeneratedMessageGenericExtensions.deepCopy] instead. '
      'Will be removed in next major version')
  BadRequest clone() => BadRequest()..mergeFromMessage(this);
  @$core.Deprecated('Using this can add significant overhead to your binary. '
      'Use [GeneratedMessageGenericExtensions.rebuild] instead. '
      'Will be removed in next major version')
  BadRequest copyWith(void Function(BadRequest) updates) =>
      super.copyWith((message) => updates(message as BadRequest))
          as BadRequest; // ignore: deprecated_member_use
  $pb.BuilderInfo get info_ => _i;
  @$core.pragma('dart2js:noInline')
  static BadRequest create() => BadRequest._();
  BadRequest createEmptyInstance() => create();
  static $pb.PbList<BadRequest> createRepeated() => $pb.PbList<BadRequest>();
  @$core.pragma('dart2js:noInline')
  static BadRequest getDefault() => _defaultInstance ??=
      $pb.GeneratedMessage.$_defaultFor<BadRequest>(create);
  static BadRequest? _defaultInstance;

  @$pb.TagNumber(99)
  ErrorMessage get error => $_getN(0);
  @$pb.TagNumber(99)
  set error(ErrorMessage v) {
    setField(99, v);
  }

  @$pb.TagNumber(99)
  $core.bool hasError() => $_has(0);
  @$pb.TagNumber(99)
  void clearError() => clearField(99);
  @$pb.TagNumber(99)
  ErrorMessage ensureError() => $_ensure(0);
}

class ErrorMessage extends $pb.GeneratedMessage {
  static final $pb.BuilderInfo _i = $pb.BuilderInfo(
      const $core.bool.fromEnvironment('protobuf.omit_message_names')
          ? ''
          : 'ErrorMessage',
      package: const $pb.PackageName(
          $core.bool.fromEnvironment('protobuf.omit_message_names')
              ? ''
              : 'dart_services.api'),
      createEmptyInstance: create)
    ..aOS(
        1,
        const $core.bool.fromEnvironment('protobuf.omit_field_names')
            ? ''
            : 'message')
    ..hasRequiredFields = false;

  ErrorMessage._() : super();
  factory ErrorMessage({
    $core.String? message,
  }) {
    final _result = create();
    if (message != null) {
      _result.message = message;
    }
    return _result;
  }
  factory ErrorMessage.fromBuffer($core.List<$core.int> i,
          [$pb.ExtensionRegistry r = $pb.ExtensionRegistry.EMPTY]) =>
      create()..mergeFromBuffer(i, r);
  factory ErrorMessage.fromJson($core.String i,
          [$pb.ExtensionRegistry r = $pb.ExtensionRegistry.EMPTY]) =>
      create()..mergeFromJson(i, r);
  @$core.Deprecated('Using this can add significant overhead to your binary. '
      'Use [GeneratedMessageGenericExtensions.deepCopy] instead. '
      'Will be removed in next major version')
  ErrorMessage clone() => ErrorMessage()..mergeFromMessage(this);
  @$core.Deprecated('Using this can add significant overhead to your binary. '
      'Use [GeneratedMessageGenericExtensions.rebuild] instead. '
      'Will be removed in next major version')
  ErrorMessage copyWith(void Function(ErrorMessage) updates) =>
      super.copyWith((message) => updates(message as ErrorMessage))
          as ErrorMessage; // ignore: deprecated_member_use
  $pb.BuilderInfo get info_ => _i;
  @$core.pragma('dart2js:noInline')
  static ErrorMessage create() => ErrorMessage._();
  ErrorMessage createEmptyInstance() => create();
  static $pb.PbList<ErrorMessage> createRepeated() =>
      $pb.PbList<ErrorMessage>();
  @$core.pragma('dart2js:noInline')
  static ErrorMessage getDefault() => _defaultInstance ??=
      $pb.GeneratedMessage.$_defaultFor<ErrorMessage>(create);
  static ErrorMessage? _defaultInstance;

  @$pb.TagNumber(1)
  $core.String get message => $_getSZ(0);
  @$pb.TagNumber(1)
  set message($core.String v) {
    $_setString(0, v);
  }

  @$pb.TagNumber(1)
  $core.bool hasMessage() => $_has(0);
  @$pb.TagNumber(1)
  void clearMessage() => clearField(1);
}<|MERGE_RESOLUTION|>--- conflicted
+++ resolved
@@ -377,15 +377,6 @@
 
   AnalysisIssue._() : super();
   factory AnalysisIssue({
-<<<<<<< HEAD
-    $core.String? kind,
-    $core.int? line,
-    $core.String? message,
-    $core.String? sourceName,
-    $core.bool? hasFixes,
-    $core.int? charStart,
-    $core.int? charLength,
-=======
     $core.String kind,
     $core.int line,
     $core.String message,
@@ -396,7 +387,6 @@
     $core.String url,
     $core.Iterable<DiagnosticMessage> diagnosticMessages,
     $core.String correction,
->>>>>>> 2a784940
   }) {
     final _result = create();
     if (kind != null) {
