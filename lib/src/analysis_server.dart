// Copyright (c) 2014, the Dart project authors.  Please see the AUTHORS file
// for details. All rights reserved. Use of this source code is governed by a
// BSD-style license that can be found in the LICENSE file.

/// A wrapper around an analysis server instance
library services.analysis_server;

import 'dart:async';
import 'dart:convert';
import 'dart:io';

import 'package:analysis_server_lib/analysis_server_lib.dart';
import 'package:logging/logging.dart';
import 'package:path/path.dart' as path;

import 'common.dart';
import 'flutter_web.dart';
import 'protos/dart_services.pb.dart' as proto;
import 'pub.dart';
import 'scheduler.dart';
import 'sdk.dart';
import 'utils.dart' as utils;

final Logger _logger = Logger('analysis_server');

/// Flag to determine whether we should dump the communication with the server
/// to stdout.
bool dumpServerMessages = false;

const String _WARMUP_SRC_HTML =
    "import 'dart:html'; main() { int b = 2;  b++;   b. }";
const String _WARMUP_SRC = 'main() { int b = 2;  b++;   b. }';

// Use very long timeouts to ensure that the server has enough time to restart.
const Duration _ANALYSIS_SERVER_TIMEOUT = Duration(seconds: 35);

class DartAnalysisServerWrapper extends AnalysisServerWrapper {
<<<<<<< HEAD
  DartAnalysisServerWrapper(this._nullSafety) : super(SdkManager.sdk.sdkPath);
  final bool _nullSafety;
=======
  DartAnalysisServerWrapper() : super(Sdk.sdkPath);
>>>>>>> 08143223

  @override
  String get _sourceDirPath =>
      FlutterWebManager.dartTemplateProject(_nullSafety).path;
}

class FlutterAnalysisServerWrapper extends AnalysisServerWrapper {
<<<<<<< HEAD
  FlutterAnalysisServerWrapper(this._nullSafety)
      : super(SdkManager.sdk.sdkPath);
  final bool _nullSafety;
=======
  FlutterAnalysisServerWrapper() : super(Sdk.sdkPath);
>>>>>>> 08143223

  @override
  String get _sourceDirPath =>
      FlutterWebManager.flutterTemplateProject(_nullSafety).path;
}

abstract class AnalysisServerWrapper {
  final String sdkPath;
  final TaskScheduler serverScheduler = TaskScheduler();

  Future<AnalysisServer> _init;

  /// Instance to handle communication with the server.
  AnalysisServer analysisServer;

  AnalysisServerWrapper(this.sdkPath);

  String get mainPath => _getPathFromName(kMainDart);

  String get _sourceDirPath;

  Future<AnalysisServer> init() {
    if (_init == null) {
      void onRead(String str) {
        if (dumpServerMessages) _logger.info('<-- $str');
      }

      void onWrite(String str) {
        if (dumpServerMessages) _logger.info('--> $str');
      }

      final serverArgs = <String>[
        '--client-id=DartPad',
        '--client-version=$_sdkVersion',
      ];
      _logger.info('Starting server; sdk: `$sdkPath`, args: $serverArgs');

      _init = AnalysisServer.create(
        onRead: onRead,
        onWrite: onWrite,
        sdkPath: sdkPath,
        serverArgs: serverArgs,
      ).then((AnalysisServer server) async {
        analysisServer = server;
        analysisServer.server.onError.listen((ServerError error) {
          _logger.severe('server error${error.isFatal ? ' (fatal)' : ''}',
              error.message, StackTrace.fromString(error.stackTrace));
        });
        await analysisServer.server.onConnected.first;
        await analysisServer.server.setSubscriptions(<String>['STATUS']);

        listenForCompletions();
        listenForAnalysisComplete();
        listenForErrors();

        final analysisComplete = getAnalysisCompleteCompleter();
        await analysisServer.analysis
            .setAnalysisRoots(<String>[_sourceDirPath], <String>[]);
        await _sendAddOverlays(<String, String>{mainPath: _WARMUP_SRC});
        await analysisComplete.future;
        await _sendRemoveOverlays();

        return analysisServer;
      }).catchError((Object err, StackTrace st) {
        _logger.severe('Error starting analysis server ($sdkPath): $err.\n$st');
        return null;
      });
    }

    return _init;
  }

  String get _sdkVersion {
    return File(path.join(sdkPath, 'version')).readAsStringSync().trim();
  }

  Future<int> get onExit {
    // Return when the analysis server exits. We introduce a delay so that when
    // we terminate the analysis server we can exit normally.
    return analysisServer.processCompleter.future.then((int code) {
      return Future<int>.delayed(const Duration(seconds: 1), () {
        return code;
      });
    });
  }

  Future<proto.CompleteResponse> complete(String src, int offset) async {
    final sources = <String, String>{kMainDart: src};
    final location = Location(kMainDart, offset);

    final results =
        await _completeImpl(sources, location.sourceName, location.offset);
    var suggestions = results.results;

    final source = sources[location.sourceName];
    final prefix = source.substring(results.replacementOffset, location.offset);
    suggestions = suggestions.where((suggestion) {
      return suggestion.completion
          .toLowerCase()
          .startsWith(prefix.toLowerCase());
    }).where((CompletionSuggestion suggestion) {
      // We do not want to enable arbitrary discovery of file system resources.

      // In order to avoid returning local file paths, we only allow returning
      // IMPORT kinds that are dart: or package: imports.
      if (suggestion.kind == 'IMPORT') {
        final completion = suggestion.completion;
        return completion.startsWith('dart:') ||
            completion.startsWith('package:');
      } else {
        return true;
      }
    }).toList();

    suggestions.sort((CompletionSuggestion x, CompletionSuggestion y) {
      if (x.relevance == y.relevance) {
        return x.completion.compareTo(y.completion);
      } else {
        return y.relevance.compareTo(x.relevance);
      }
    });

    return proto.CompleteResponse()
      ..replacementOffset = results.replacementOffset
      ..replacementLength = results.replacementLength
      ..completions
          .addAll(suggestions.map((CompletionSuggestion c) => proto.Completion()
            ..completion.addAll(c.toMap().map((key, value) {
              // TODO: Properly support Lists, Maps (this is a hack).
              if (value is Map || value is List) {
                value = json.encode(value);
              }
              return MapEntry(key.toString(), value.toString());
            }))));
  }

  Future<proto.FixesResponse> getFixes(String src, int offset) {
    return getFixesMulti(
      <String, String>{kMainDart: src},
      Location(kMainDart, offset),
    );
  }

  Future<proto.FixesResponse> getFixesMulti(
      Map<String, String> sources, Location location) async {
    final results =
        await _getFixesImpl(sources, location.sourceName, location.offset);
    final responseFixes = results.fixes.map(_convertAnalysisErrorFix);
    return proto.FixesResponse()..fixes.addAll(responseFixes);
  }

  Future<proto.AssistsResponse> getAssists(String src, int offset) async {
    final sources = {kMainDart: src};
    final sourceName = Location(kMainDart, offset).sourceName;
    final results = await _getAssistsImpl(sources, sourceName, offset);
    final fixes = _convertSourceChangesToCandidateFixes(results.assists);
    return proto.AssistsResponse()..assists.addAll(fixes);
  }

  Future<proto.FormatResponse> format(String src, int offset) {
    return _formatImpl(src, offset).then((FormatResult editResult) {
      final edits = editResult.edits;

      edits.sort((SourceEdit e1, SourceEdit e2) =>
          -1 * e1.offset.compareTo(e2.offset));

      for (final edit in edits) {
        src = src.replaceRange(
            edit.offset, edit.offset + edit.length, edit.replacement);
      }

      return proto.FormatResponse()
        ..newString = src
        ..offset = editResult.selectionOffset;
    }).catchError((dynamic error) {
      _logger.fine('format error: $error');
      return proto.FormatResponse()
        ..newString = src
        ..offset = offset;
    });
  }

  Future<Map<String, String>> dartdoc(String source, int offset) {
    _logger.fine('dartdoc: Scheduler queue: ${serverScheduler.queueCount}');

    return serverScheduler.schedule(ClosureTask<Map<String, String>>(() async {
      final analysisCompleter = getAnalysisCompleteCompleter();
      await _loadSources(<String, String>{mainPath: source});
      await analysisCompleter.future;

      final result = await analysisServer.analysis.getHover(mainPath, offset);
      await _unloadSources();

      if (result.hovers.isEmpty) {
        return null;
      }

      final info = result.hovers.first;
      final m = <String, String>{};

      m['description'] = info.elementDescription;
      m['kind'] = info.elementKind;
      m['dartdoc'] = info.dartdoc;

      m['enclosingClassName'] = info.containingClassDescription;
      m['libraryName'] = info.containingLibraryName;

      m['deprecated'] = info.parameter;
      if (info.isDeprecated != null) m['deprecated'] = '${info.isDeprecated}';

      m['staticType'] = info.staticType;
      m['propagatedType'] = info.propagatedType;

      for (final key in m.keys.toList()) {
        if (m[key] == null) m.remove(key);
      }

      return m;
    }, timeoutDuration: _ANALYSIS_SERVER_TIMEOUT));
  }

  Future<proto.AnalysisResults> analyze(String source) {
    var sources = <String, String>{kMainDart: source};

    _logger.fine('analyze: Scheduler queue: ${serverScheduler.queueCount}');

    return serverScheduler
        .schedule(ClosureTask<proto.AnalysisResults>(() async {
      clearErrors();

      final analysisCompleter = getAnalysisCompleteCompleter();
      sources = _getOverlayMapWithPaths(sources);
      await _loadSources(sources);
      await analysisCompleter.future;

      // Calculate the issues.
      final issues = getErrors().map((AnalysisError error) {
        final issue = proto.AnalysisIssue()
          ..kind = error.severity.toLowerCase()
          ..line = error.location.startLine
          ..message = utils.stripFilePaths(error.message)
          ..sourceName = path.basename(error.location.file)
          ..hasFixes = error.hasFix
          ..charStart = error.location.offset
          ..charLength = error.location.length
          ..diagnosticMessages.addAll(error.contextMessages?.map((m) =>
                  proto.DiagnosticMessage(
                      message: utils.stripFilePaths(m.message),
                      line: m.location.startLine,
                      charStart: m.location.offset,
                      charLength: m.location.length)) ??
              []);

        if (error.url != null) {
          issue.url = error.url;
        }

        if (error.correction != null) {
          issue.correction = utils.stripFilePaths(error.correction);
        }

        return issue;
      }).toList();

      issues.sort((a, b) {
        // Order issues by character position of the bug/warning.
        return a.charStart.compareTo(b.charStart);
      });

      // Calculate the imports.
      final packageImports = <String>{};
      for (final source in sources.values) {
        packageImports
            .addAll(filterSafePackagesFromImports(getAllImportsFor(source)));
      }

      return proto.AnalysisResults()
        ..issues.addAll(issues)
        ..packageImports.addAll(packageImports);
    }, timeoutDuration: _ANALYSIS_SERVER_TIMEOUT));
  }

  Future<AssistsResult> _getAssistsImpl(
      Map<String, String> sources, String sourceName, int offset) {
    sources = _getOverlayMapWithPaths(sources);
    final path = _getPathFromName(sourceName);

    if (serverScheduler.queueCount > 0) {
      _logger.fine(
          'getRefactoringsImpl: Scheduler queue: ${serverScheduler.queueCount}');
    }

    return serverScheduler.schedule(ClosureTask<AssistsResult>(() async {
      final analysisCompleter = getAnalysisCompleteCompleter();
      await _loadSources(sources);
      await analysisCompleter.future;
      const length = 1;
      final assists =
          await analysisServer.edit.getAssists(path, offset, length);
      await _unloadSources();
      return assists;
    }, timeoutDuration: _ANALYSIS_SERVER_TIMEOUT));
  }

  /// Convert between the Analysis Server type and the API protocol types.
  static proto.ProblemAndFixes _convertAnalysisErrorFix(
      AnalysisErrorFixes analysisFixes) {
    final problemMessage = analysisFixes.error.message;
    final problemOffset = analysisFixes.error.location.offset;
    final problemLength = analysisFixes.error.location.length;

    final possibleFixes = <proto.CandidateFix>[];

    for (final sourceChange in analysisFixes.fixes) {
      final edits = <proto.SourceEdit>[];

      // A fix that tries to modify other files is considered invalid.

      var invalidFix = false;
      for (final sourceFileEdit in sourceChange.edits) {
        // TODO(lukechurch): replace this with a more reliable test based on the
        // psuedo file name in Analysis Server
        if (!sourceFileEdit.file.endsWith('/main.dart')) {
          invalidFix = true;
          break;
        }

        for (final sourceEdit in sourceFileEdit.edits) {
          edits.add(proto.SourceEdit()
            ..offset = sourceEdit.offset
            ..length = sourceEdit.length
            ..replacement = sourceEdit.replacement);
        }
      }
      if (!invalidFix) {
        final possibleFix = proto.CandidateFix()
          ..message = sourceChange.message
          ..edits.addAll(edits);
        possibleFixes.add(possibleFix);
      }
    }
    return proto.ProblemAndFixes()
      ..fixes.addAll(possibleFixes)
      ..problemMessage = problemMessage
      ..offset = problemOffset
      ..length = problemLength;
  }

  static List<proto.CandidateFix> _convertSourceChangesToCandidateFixes(
      List<SourceChange> sourceChanges) {
    final assists = <proto.CandidateFix>[];

    for (final sourceChange in sourceChanges) {
      for (final sourceFileEdit in sourceChange.edits) {
        if (!sourceFileEdit.file.endsWith('/main.dart')) {
          break;
        }

        final sourceEdits = sourceFileEdit.edits.map((sourceEdit) {
          return proto.SourceEdit()
            ..offset = sourceEdit.offset
            ..length = sourceEdit.length
            ..replacement = sourceEdit.replacement;
        });

        final candidateFix = proto.CandidateFix();
        candidateFix.message = sourceChange.message;
        candidateFix.edits.addAll(sourceEdits);
        final selectionOffset = sourceChange.selection?.offset;
        if (selectionOffset != null) {
          candidateFix.selectionOffset = selectionOffset;
        }
        candidateFix.linkedEditGroups
            .addAll(_convertLinkedEditGroups(sourceChange.linkedEditGroups));
        assists.add(candidateFix);
      }
    }

    return assists;
  }

  /// Convert a list of the analysis server's [LinkedEditGroup]s into the API's
  /// equivalent.
  static Iterable<proto.LinkedEditGroup> _convertLinkedEditGroups(
      Iterable<LinkedEditGroup> groups) {
    return groups?.map<proto.LinkedEditGroup>((g) {
          return proto.LinkedEditGroup()
            ..positions.addAll(g.positions?.map((p) => p.offset)?.toList())
            ..length = g.length
            ..suggestions.addAll(g.suggestions
                ?.map((s) => proto.LinkedEditSuggestion()
                  ..value = s.value
                  ..kind = s.kind)
                ?.toList());
        }) ??
        [];
  }

  /// Cleanly shutdown the Analysis Server.
  Future<dynamic> shutdown() {
    // TODO(jcollins-g): calling dispose() sometimes prevents
    // --pause-isolates-on-exit from working; fix.
    return analysisServer.server
        .shutdown()
        .timeout(const Duration(seconds: 1))
        .catchError((dynamic e) => null);
  }

  /// Internal implementation of the completion mechanism.
  Future<CompletionResults> _completeImpl(
      Map<String, String> sources, String sourceName, int offset) async {
    if (serverScheduler.queueCount > 0) {
      _logger
          .info('completeImpl: Scheduler queue: ${serverScheduler.queueCount}');
    }

    return serverScheduler.schedule(ClosureTask<CompletionResults>(() async {
      sources = _getOverlayMapWithPaths(sources);
      await _loadSources(sources);
      final id = await analysisServer.completion.getSuggestions(
        _getPathFromName(sourceName),
        offset,
      );
      final results = await getCompletionResults(id.id);
      await _unloadSources();
      return results;
    }, timeoutDuration: _ANALYSIS_SERVER_TIMEOUT));
  }

  Future<FixesResult> _getFixesImpl(
      Map<String, String> sources, String sourceName, int offset) async {
    sources = _getOverlayMapWithPaths(sources);
    final path = _getPathFromName(sourceName);

    if (serverScheduler.queueCount > 0) {
      _logger
          .fine('getFixesImpl: Scheduler queue: ${serverScheduler.queueCount}');
    }

    return serverScheduler.schedule(ClosureTask<FixesResult>(() async {
      final analysisCompleter = getAnalysisCompleteCompleter();
      await _loadSources(sources);
      await analysisCompleter.future;
      final fixes = await analysisServer.edit.getFixes(path, offset);
      await _unloadSources();
      return fixes;
    }, timeoutDuration: _ANALYSIS_SERVER_TIMEOUT));
  }

  Future<FormatResult> _formatImpl(String src, int offset) async {
    _logger.fine('FormatImpl: Scheduler queue: ${serverScheduler.queueCount}');

    return serverScheduler.schedule(ClosureTask<FormatResult>(() async {
      await _loadSources(<String, String>{mainPath: src});
      final result = await analysisServer.edit.format(mainPath, offset, 0);
      await _unloadSources();
      return result;
    }, timeoutDuration: _ANALYSIS_SERVER_TIMEOUT));
  }

  Map<String, String> _getOverlayMapWithPaths(Map<String, String> overlay) {
    final newOverlay = <String, String>{};
    for (final key in overlay.keys) {
      newOverlay[_getPathFromName(key)] = overlay[key];
    }
    return newOverlay;
  }

  String _getPathFromName(String sourceName) =>
      path.join(_sourceDirPath, sourceName);

  /// Warm up the analysis server to be ready for use.
  Future<proto.CompleteResponse> warmup({bool useHtml = false}) =>
      complete(useHtml ? _WARMUP_SRC_HTML : _WARMUP_SRC, 10);

  final Set<String> _overlayPaths = <String>{};

  Future<void> _loadSources(Map<String, String> sources) async {
    if (_overlayPaths.isNotEmpty) {
      await _sendRemoveOverlays();
    }
    await _sendAddOverlays(sources);
    await analysisServer.analysis.setPriorityFiles(sources.keys.toList());
  }

  Future<dynamic> _unloadSources() {
    return Future.wait(<Future<dynamic>>[
      _sendRemoveOverlays(),
      analysisServer.analysis.setPriorityFiles(<String>[]),
    ]);
  }

  Future<dynamic> _sendAddOverlays(Map<String, String> overlays) {
    final params = <String, ContentOverlayType>{};
    for (final overlayPath in overlays.keys) {
      params[overlayPath] = AddContentOverlay(overlays[overlayPath]);
    }

    _logger.fine('About to send analysis.updateContent');
    _logger.fine('  ${params.keys}');

    _overlayPaths.addAll(params.keys);

    return analysisServer.analysis.updateContent(params);
  }

  Future<dynamic> _sendRemoveOverlays() {
    _logger.fine('About to send analysis.updateContent remove overlays:');
    _logger.fine('  $_overlayPaths');

    final params = <String, ContentOverlayType>{};
    for (final overlayPath in _overlayPaths) {
      params[overlayPath] = RemoveContentOverlay();
    }
    _overlayPaths.clear();
    return analysisServer.analysis.updateContent(params);
  }

  final Map<String, Completer<CompletionResults>> _completionCompleters =
      <String, Completer<CompletionResults>>{};

  void listenForCompletions() {
    analysisServer.completion.onResults.listen((CompletionResults result) {
      if (result.isLast) {
        final completer = _completionCompleters.remove(result.id);
        if (completer != null) {
          completer.complete(result);
        }
      }
    });
  }

  Future<CompletionResults> getCompletionResults(String id) {
    _completionCompleters[id] = Completer<CompletionResults>();
    return _completionCompleters[id].future;
  }

  final List<Completer<dynamic>> _analysisCompleters = <Completer<dynamic>>[];

  void listenForAnalysisComplete() {
    analysisServer.server.onStatus.listen((ServerStatus status) {
      if (status.analysis == null) return;

      if (!status.analysis.isAnalyzing) {
        for (final completer in _analysisCompleters) {
          completer.complete();
        }

        _analysisCompleters.clear();
      }
    });
  }

  Completer<dynamic> getAnalysisCompleteCompleter() {
    final completer = Completer<dynamic>();
    _analysisCompleters.add(completer);
    return completer;
  }

  final Map<String, List<AnalysisError>> _errors =
      <String, List<AnalysisError>>{};

  void listenForErrors() {
    analysisServer.analysis.onErrors.listen((AnalysisErrors result) {
      if (result.errors.isEmpty) {
        _errors.remove(result.file);
      } else {
        _errors[result.file] = result.errors;
      }
    });
  }

  void clearErrors() => _errors.clear();

  List<AnalysisError> getErrors() {
    final errors = <AnalysisError>[];
    for (final e in _errors.values) {
      errors.addAll(e);
    }
    return errors;
  }
}

class Location {
  final String sourceName;
  final int offset;

  const Location(this.sourceName, this.offset);
}<|MERGE_RESOLUTION|>--- conflicted
+++ resolved
@@ -35,12 +35,8 @@
 const Duration _ANALYSIS_SERVER_TIMEOUT = Duration(seconds: 35);
 
 class DartAnalysisServerWrapper extends AnalysisServerWrapper {
-<<<<<<< HEAD
-  DartAnalysisServerWrapper(this._nullSafety) : super(SdkManager.sdk.sdkPath);
+  DartAnalysisServerWrapper(this._nullSafety) : super(Sdk.sdkPath);
   final bool _nullSafety;
-=======
-  DartAnalysisServerWrapper() : super(Sdk.sdkPath);
->>>>>>> 08143223
 
   @override
   String get _sourceDirPath =>
@@ -48,13 +44,8 @@
 }
 
 class FlutterAnalysisServerWrapper extends AnalysisServerWrapper {
-<<<<<<< HEAD
-  FlutterAnalysisServerWrapper(this._nullSafety)
-      : super(SdkManager.sdk.sdkPath);
+  FlutterAnalysisServerWrapper(this._nullSafety) : super(Sdk.sdkPath);
   final bool _nullSafety;
-=======
-  FlutterAnalysisServerWrapper() : super(Sdk.sdkPath);
->>>>>>> 08143223
 
   @override
   String get _sourceDirPath =>
