--- conflicted
+++ resolved
@@ -44,7 +44,6 @@
   AnalysisContext _context;
   MemoryResolver _resolver;
   String _sdkPath;
-<<<<<<< HEAD
 
   Analyzer(this._sdkPath, [this.pub]) {
     _reset();
@@ -54,17 +53,6 @@
   void _reset() {
     _resolver = new MemoryResolver();
 
-=======
-
-  Analyzer(this._sdkPath, [this.pub]) {
-    _reset();
-    analyze('');
-  }
-
-  void _reset() {
-    _resolver = new MemoryResolver();
-
->>>>>>> 637b694e
     DartSdk sdk = new DirectoryBasedDartSdk(new JavaFile(_sdkPath),
     /*useDart2jsPaths*/ true);
     _context = AnalysisEngine.instance.createAnalysisContext();
@@ -106,18 +94,9 @@
         errorInfos.add(_context.getErrors(s));
       });
 
-<<<<<<< HEAD
-      List<_Error> errors = errorInfos
-        .expand((AnalysisErrorInfo info) {
-        return info.errors.map((error) => new _Error(error, info.lineInfo));
-      })
-      .where((_Error error) => error.errorType != ErrorType.TODO)
-      .toList();
-=======
       List<_Error> errors = errorInfos.expand((AnalysisErrorInfo info) {
         return info.errors.map((error) => new _Error(error, info.lineInfo));
       }).where((_Error error) => error.errorType != ErrorType.TODO).toList();
->>>>>>> 637b694e
 
       // Calculate the issues.
       List<AnalysisIssue> issues = errors.map((_Error error) {
@@ -125,17 +104,11 @@
             error.severityName, error.line, error.message,
             location: error.location,
             charStart: error.offset, charLength: error.length,
-<<<<<<< HEAD
-            fullName: error.error.source.fullName,
-=======
             sourceName: error.error.source.fullName,
->>>>>>> 637b694e
             hasFixes: error.probablyHasFix);
       }).toList();
       issues.sort();
 
-<<<<<<< HEAD
-=======
       // Calculate the imports.
       Set<String> packageImports = new Set();
       for (String source in sources.values) {
@@ -145,25 +118,19 @@
       }
       List<String> resolvedImports = _calculateImports(_context, sourcesList);
 
->>>>>>> 637b694e
       // Delete the files
       changeSet = new ChangeSet();
       sourcesList.forEach((s) => changeSet.deletedSource(s));
       _resolver.clear();
       _context.applyChanges(changeSet);
 
-<<<<<<< HEAD
-      return new Future.value(new AnalysisResults(issues));
-=======
       return new Future.value(new AnalysisResults(
           issues, packageImports.toList(), resolvedImports));
->>>>>>> 637b694e
     } catch (e, st) {
       _reset();
       return new Future.error(e, st);
     }
   }
-
 
   Future<Map<String, String>> dartdoc(String source, int offset) {
     try {
