--- conflicted
+++ resolved
@@ -28,13 +28,8 @@
   final BazelWorkerDriver _ddcDriver;
   final bool _nullSafety;
 
-<<<<<<< HEAD
   Compiler(this._sdk, this._nullSafety)
-      : _dartdevcPath = path.join(_sdk.sdkPath, 'bin', 'dartdevc'),
-=======
-  Compiler(this._sdk)
       : _dartdevcPath = path.join(Sdk.sdkPath, 'bin', 'dartdevc'),
->>>>>>> 08143223
         _ddcDriver = BazelWorkerDriver(
             () => Process.start(
                   path.join(Sdk.sdkPath, 'bin', 'dartdevc'),
@@ -165,14 +160,10 @@
           '-s',
           _flutterWebManager.summaryFilePath(_nullSafety),
           '-s',
-<<<<<<< HEAD
           if (_nullSafety)
-            '${_sdk.flutterBinPath}/cache/flutter_web_sdk/flutter_web_sdk/kernel/flutter_ddc_sdk_sound.dill'
+            '${Sdk.flutterBinPath}/cache/flutter_web_sdk/flutter_web_sdk/kernel/flutter_ddc_sdk_sound.dill'
           else
-            '${_sdk.flutterBinPath}/cache/flutter_web_sdk/flutter_web_sdk/kernel/flutter_ddc_sdk.dill',
-=======
-          '${Sdk.flutterBinPath}/cache/flutter_web_sdk/flutter_web_sdk/kernel/flutter_ddc_sdk.dill'
->>>>>>> 08143223
+            '${Sdk.flutterBinPath}/cache/flutter_web_sdk/flutter_web_sdk/kernel/flutter_ddc_sdk.dill',
         ],
         ...['-o', path.join(temp.path, '$kMainDart.js')],
         ...['--module-name', 'dartpad_main'],
