--- conflicted
+++ resolved
@@ -80,16 +80,8 @@
       final String dart2JSPath = path.join(_sdk.sdkPath, 'bin', 'dart2js');
       _logger.info('About to exec: $dart2JSPath $arguments');
 
-<<<<<<< HEAD
-      ProcessResult result = await Process.run(
-        dart2JSPath,
-        arguments,
-        workingDirectory: temp.path,
-      );
-=======
       ProcessResult result = await Process.run(dart2JSPath, arguments,
           workingDirectory: temp.path);
->>>>>>> 0e1c98bf
 
       if (result.exitCode != 0) {
         final CompilationResults results =
