--- conflicted
+++ resolved
@@ -27,13 +27,10 @@
 void setupDartpadServices() {
   setupExport();
   setupRetrieve();
-<<<<<<< HEAD
   setupSummary();
-=======
   setupIdRetrieval();
   setupGistStore();
   setupGistRetrieval();
->>>>>>> c21cf83f
 }
 
 _setupClients() {
@@ -42,7 +39,6 @@
   _dartpadSupportApi = new support.P_dartpadsupportservicesApi(client, rootUrl: _uriBase);
 }
 
-<<<<<<< HEAD
 void setupSummary() {
   CodeMirror editor = createEditor(querySelector('#summarySection .editor'));
   Element output = querySelector('#summarySection .output');
@@ -56,7 +52,11 @@
     input.sources['html'] = "";
     Stopwatch sw = new Stopwatch()..start();
     servicesApi.summarize(input).then((results) {
-=======
+      output.text = "${_formatTiming(sw)}${results.toJson()}";
+    });
+  });
+}
+
 void setupIdRetrieval() {
   Element output = querySelector('#idSection .output');
   ButtonElement button = querySelector('#idSection button');
@@ -92,7 +92,6 @@
     String editorText = editor.getDoc().getValue();
     Stopwatch sw = new Stopwatch()..start();
     _dartpadSupportApi.retrieveGist(id: editorText).then((results) {
->>>>>>> c21cf83f
       output.text = "${_formatTiming(sw)}${results.toJson()}";
     });
   });
