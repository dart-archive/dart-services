--- conflicted
+++ resolved
@@ -1,8 +1,4 @@
-<<<<<<< HEAD
-FROM google/dart-runtime:2.1.0-dev.8.0
-=======
 FROM google/dart-runtime:2.1.0
->>>>>>> bbf936e8
 
 # We install memcached and remove the apt-index again to keep the
 # docker image diff small.
