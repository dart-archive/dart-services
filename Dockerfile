--- conflicted
+++ resolved
@@ -6,12 +6,8 @@
 # To retrieve this value, please run the following in your closest shell:
 #
 # $ (cd flutter && git rev-parse HEAD)
-<<<<<<< HEAD
-ARG FLUTTER_COMMIT=8f7327f83a3e094285163ae402c6f94190fc1674
+ARG FLUTTER_COMMIT=f994b769743368b36b9c03fb359f62230b60ab92
 ARG NNBD_SDK_VERSION="2.9.0-0.0-custom"
-=======
-ARG FLUTTER_COMMIT=f994b769743368b36b9c03fb359f62230b60ab92
->>>>>>> 2a07fe64
 
 # We install unzip and remove the apt-index again to keep the
 # docker image diff small.
