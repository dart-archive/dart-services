--- conflicted
+++ resolved
@@ -1,10 +1,5 @@
-<<<<<<< HEAD
 # Keep aligned with min SDK in pubspec.yaml and Dart test version in .travis.yml
-FROM google/dart:2.12.0-51.0.dev
-=======
-# Keep aligned with min SDK in pubspec.yaml and .github/workflows/dart.yml.
-FROM google/dart:2.10.4
->>>>>>> 870ee233
+FROM google/dart:2.12.0-133.2.beta
 
 # The specific commit that dart-services should use. This should be kept
 # in sync with the flutter submodule in the dart-services repo.
